# MIT License
#
# Copyright (C) IBM Corporation 2018
#
# Permission is hereby granted, free of charge, to any person obtaining a copy of this software and associated
# documentation files (the "Software"), to deal in the Software without restriction, including without limitation the
# rights to use, copy, modify, merge, publish, distribute, sublicense, and/or sell copies of the Software, and to permit
# persons to whom the Software is furnished to do so, subject to the following conditions:
#
# The above copyright notice and this permission notice shall be included in all copies or substantial portions of the
# Software.
#
# THE SOFTWARE IS PROVIDED "AS IS", WITHOUT WARRANTY OF ANY KIND, EXPRESS OR IMPLIED, INCLUDING BUT NOT LIMITED TO THE
# WARRANTIES OF MERCHANTABILITY, FITNESS FOR A PARTICULAR PURPOSE AND NONINFRINGEMENT. IN NO EVENT SHALL THE
# AUTHORS OR COPYRIGHT HOLDERS BE LIABLE FOR ANY CLAIM, DAMAGES OR OTHER LIABILITY, WHETHER IN AN ACTION OF CONTRACT,
# TORT OR OTHERWISE, ARISING FROM, OUT OF OR IN CONNECTION WITH THE SOFTWARE OR THE USE OR OTHER DEALINGS IN THE
# SOFTWARE.
from __future__ import absolute_import, division, print_function, unicode_literals

import logging

import numpy as np

from art import NUMPY_DTYPE
from art.attacks.attack import Attack

logger = logging.getLogger(__name__)


class BoundaryAttack(Attack):
    """
    Implementation of the boundary attack from Wieland Brendel et al. (2018). This is a powerful black-box attack that
    only requires final class prediction. Paper link: https://arxiv.org/abs/1712.04248
    """
    attack_params = Attack.attack_params + ['targeted', 'delta', 'epsilon', 'step_adapt', 'max_iter', 'sample_size',
                                            'init_size']

    def __init__(self, classifier, targeted=True, delta=0.01, epsilon=0.01, step_adapt=0.9, max_iter=100,
                 sample_size=20, init_size=100):
        """
        Create a boundary attack instance.

        :param classifier: A trained model.
        :type classifier: :class:`.Classifier`
        :param targeted: Should the attack target one specific class.
        :type targeted: `bool`
        :param delta: Initial step size for the orthogonal step.
        :type delta: `float`
        :param epsilon: Initial step size for the step towards the target.
        :type epsilon: `float`
        :param step_adapt: Factor by which the step sizes are multiplied or divided, must be in the range (0, 1).
        :type step_adapt: `float`
        :param max_iter: The maximum number of iterations.
        :type max_iter: `int`
        :param sample_size: Maximum number of trials per iteration.
        :type sample_size: `int`
        :param init_size: Maximum number of trials for initial generation of adversarial examples.
        :type init_size: `int`
        """
        super(BoundaryAttack, self).__init__(classifier=classifier)
        params = {'targeted': targeted,
                  'delta': delta,
                  'epsilon': epsilon,
                  'step_adapt': step_adapt,
                  'max_iter': max_iter,
                  'sample_size': sample_size,
                  'init_size': init_size}
        self.set_params(**params)

    def generate(self, x, y=None):
        """
        Generate adversarial samples and return them in an array.

        :param x: An array with the original inputs to be attacked.
        :type x: `np.ndarray`
        :param y: If `self.targeted` is true, then `y` represents the target labels.
        :type y: `np.ndarray`
        :return: An array holding the adversarial examples.
        :rtype: `np.ndarray`
        """
<<<<<<< HEAD
        self.set_params(**kwargs)
        params_cpy = dict(kwargs)
        y = params_cpy.pop(str('y'), None)
=======
        # Prediction from the original images
        preds = np.argmax(self.classifier.predict(x), axis=1)
>>>>>>> 178eb402

        # Assert that, if attack is targeted, y is provided
        if self.targeted and y is None:
            raise ValueError('Target labels `y` need to be provided for a targeted attack.')

        # Some initial setups
        x_adv = x.astype(NUMPY_DTYPE)
        if y is not None:
            y = np.argmax(y, axis=1)
        preds = np.argmax(self.classifier.predict(x), axis=1)

        # Generate the adversarial samples
        for ind, val in enumerate(x_adv):
            if self.targeted:
                x_adv[ind] = self._perturb(x=val, y_p=preds[ind], y=y[ind])
            else:
                x_adv[ind] = self._perturb(x=val, y_p=preds[ind])

        logger.info('Success rate of Boundary attack: %.2f%%',
                    (np.sum(preds != np.argmax(self.classifier.predict(x_adv), axis=1)) / x.shape[0]))

        return x_adv

    def _perturb(self, x, y_p, y=None):
        """
        Internal attack function for one example.

        :param x: An array with one original input to be attacked.
        :type x: `np.ndarray`
        :param y_p: The predicted label of x.
        :type y_p: `int`
        :param y: If `self.targeted` is true, then `y` represents the target label.
        :type y: `int`
        :return: an adversarial example.
        """
        # First, create an initial adversarial sample
        initial_sample = self._init_sample(x, y, y_p)

        # If an initial adversarial example is not found, then return the original image
        if initial_sample is None:
            return x

        # If an initial adversarial example found, then go with boundary attack
        if self.targeted:
            x_adv = self._attack(initial_sample, x, y, self.delta, self.epsilon)
        else:
            x_adv = self._attack(initial_sample, x, y_p, self.delta, self.epsilon)

        return x_adv

    def _attack(self, initial_sample, original_sample, target, initial_delta, initial_epsilon):
        """
        Main function for the boundary attack.

        :param initial_sample: An initial adversarial example.
        :type initial_sample: `np.ndarray`
        :param original_sample: The original input.
        :type original_sample: `np.ndarray`
        :param target: If `self.targeted` is true, then `target` represents the target label, otherwise the
        predicted label of the original sample.
        :type target: `int`
        :param initial_delta: Initial step size for the orthogonal step.
        :type initial_delta: `float`
        :param initial_epsilon: Initial step size for the step towards the target.
        :type initial_epsilon: `float`
        :return: an adversarial example.
        :rtype: `np.ndarray`
        """
        def compare(object1, object2):
            return object1 == object2 if self.targeted else object1 != object2

        # Get initialization for some variables
        x_adv = initial_sample
        delta = initial_delta
        epsilon = initial_epsilon

        # Main loop to wander around the boundary
        for _ in range(self.max_iter):
            # Trust region method to adjust delta
            for _ in range(self.max_iter):
                potential_advs = []
                for _ in range(self.sample_size):
                    potential_adv = x_adv + self._orthogonal_perturb(delta, x_adv, original_sample)
                    if hasattr(self.classifier, 'clip_values') and self.classifier.clip_values is not None:
                        np.clip(potential_adv, self.classifier.clip_values[0], self.classifier.clip_values[1],
                                out=potential_adv)
                    potential_advs.append(potential_adv)

                preds = np.argmax(self.classifier.predict(np.array(potential_advs)), axis=1)
                satisfied = compare(preds, target)
                delta_ratio = np.mean(satisfied)
                delta = delta * self.step_adapt if delta_ratio < .5 else delta / self.step_adapt

                if delta_ratio > 0:
                    x_adv = potential_advs[np.where(satisfied)[0][0]]
                    break

            else:
                logging.warning('Adversarial example found but not optimal.')
                return x_adv

            # Trust region method to adjust epsilon
            for _ in range(self.max_iter):
                perturb = original_sample - x_adv
                perturb *= epsilon
                potential_adv = x_adv + perturb
                if hasattr(self.classifier, 'clip_values') and self.classifier.clip_values is not None:
                    np.clip(potential_adv, self.classifier.clip_values[0], self.classifier.clip_values[1],
                            out=potential_adv)

                pred = np.argmax(self.classifier.predict(np.array([potential_adv])), axis=1)[0]

                if compare(pred, target):
                    x_adv = potential_adv
                    epsilon /= self.step_adapt
                    break
                else:
                    epsilon *= self.step_adapt

            else:
                logging.warning('Adversarial example found but not optimal.')
                return x_adv

        return x_adv

    def _orthogonal_perturb(self, delta, current_sample, original_sample):
        """
        Create an orthogonal perturbation.

        :param delta: Initial step size for the orthogonal step.
        :type delta: `float`
        :param current_sample: Current adversarial example.
        :type current_sample: `np.ndarray`
        :param original_sample: The original input.
        :type original_sample: `np.ndarray`
        :return: a possible perturbation.
        """
        # Generate perturbation randomly
        perturb = np.random.randn(*self.classifier.input_shape)

        # Rescale the perturbation
        perturb /= np.linalg.norm(perturb)
        perturb *= delta * np.linalg.norm(original_sample - current_sample)

        # Project the perturbation onto sphere
        direction = original_sample - current_sample
        perturb = np.swapaxes(perturb, 0, self.classifier.channel_index - 1)
        direction = np.swapaxes(direction, 0, self.classifier.channel_index - 1)

        for i in range(len(direction)):
            direction[i] /= np.linalg.norm(direction[i])
            perturb[i] -= np.dot(perturb[i], direction[i]) * direction[i]

        perturb = np.swapaxes(perturb, 0, self.classifier.channel_index - 1)

        # direction = original_sample - current_sample
        # norm_direction = np.linalg.norm(direction)
        # direction /= norm_direction
        # vdot = np.vdot(perturb, direction)
        # perturb -= vdot * direction
        # perturb *= delta * norm_direction / np.linalg.norm(perturb)
        # d = 1.0 / np.sqrt(delta ** 2 + 1)
        # direction = perturb - (original_sample - current_sample)
        # perturb = d * direction

        return perturb

    def _init_sample(self, x, y, y_pred):
        """
        Find initial adversarial example for the attack.

        :param x: An array with 1 original input to be attacked.
        :type x: `np.ndarray`
        :param y: If `self.targeted` is true, then `y` represents the target label.
        :type y: `int`
        :param y_pred: The predicted label of x.
        :type y_pred: `int`
        :return: an adversarial example.
        """
        nprd = np.random.RandomState()
        initial_sample = None

        # Attack satisfied
        if self.targeted and y == y_pred:
            return None

        # Attack unsatisfied yet
        for _ in range(self.init_size):
            if hasattr(self.classifier, 'clip_values') and self.classifier.clip_values is not None:
                random_sample = nprd.uniform(self.classifier.clip_values[0], self.classifier.clip_values[1],
                                             size=x.shape).astype(x.dtype)
            else:
                # TODO Adjust following feature-wise and for entire sample provided by user?
                mean_, std_ = np.mean(x), np.std(x)
                random_sample = nprd.normal(loc=mean_, scale=2 * std_, size=x.shape).astype(x.dtype)
            random_class = np.argmax(self.classifier.predict(np.array([random_sample])), axis=1)[0]

            if (self.targeted and random_class == y) or (not self.targeted and random_class != y_pred):
                initial_sample = random_sample
                logging.info('Found initial adversarial image for attack.')
                break

        return initial_sample

    def set_params(self, **kwargs):
        """
        Take in a dictionary of parameters and applies attack-specific checks before saving them as attributes.

        :param targeted: Should the attack target one specific class.
        :type targeted: `bool`
        :param delta: Initial step size for the orthogonal step.
        :type delta: `float`
        :param epsilon: Initial step size for the step towards the target.
        :type epsilon: `float`
        :param step_adapt: Factor by which the step sizes are multiplied or divided, must be in the range (0, 1).
        :type step_adapt: `float`
        :param max_iter: The maximum number of iterations.
        :type max_iter: `int`
        :param sample_size: Maximum number of trials per iteration.
        :type sample_size: `int`
        :param init_size: Maximum number of trials for initial generation of adversarial examples.
        :type init_size: `int`
        """
        # Save attack-specific parameters
        super(BoundaryAttack, self).set_params(**kwargs)

        if not isinstance(self.max_iter, (int, np.int)) or self.max_iter <= 0:
            raise ValueError("The number of iterations must be a positive integer.")

        if not isinstance(self.sample_size, (int, np.int)) or self.sample_size <= 0:
            raise ValueError("The number of trials must be a positive integer.")

        if not isinstance(self.init_size, (int, np.int)) or self.init_size <= 0:
            raise ValueError("The number of trials must be a positive integer.")

        if self.epsilon <= 0:
            raise ValueError("The initial step size for the step towards the target must be positive.")

        if self.delta <= 0:
            raise ValueError("The initial step size for the orthogonal step must be positive.")

        if self.step_adapt <= 0 or self.step_adapt >= 1:
            raise ValueError("The adaptation factor must be in the range (0, 1).")

        return True<|MERGE_RESOLUTION|>--- conflicted
+++ resolved
@@ -78,15 +78,6 @@
         :return: An array holding the adversarial examples.
         :rtype: `np.ndarray`
         """
-<<<<<<< HEAD
-        self.set_params(**kwargs)
-        params_cpy = dict(kwargs)
-        y = params_cpy.pop(str('y'), None)
-=======
-        # Prediction from the original images
-        preds = np.argmax(self.classifier.predict(x), axis=1)
->>>>>>> 178eb402
-
         # Assert that, if attack is targeted, y is provided
         if self.targeted and y is None:
             raise ValueError('Target labels `y` need to be provided for a targeted attack.')
