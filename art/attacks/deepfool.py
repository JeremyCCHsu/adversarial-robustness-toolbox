from __future__ import absolute_import, division, print_function, unicode_literals

import logging

import numpy as np

from art.attacks.attack import Attack

logger = logging.getLogger(__name__)


class DeepFool(Attack):
    """
    Implementation of the attack from Moosavi-Dezfooli et al. (2015).
    Paper link: https://arxiv.org/abs/1511.04599
    """
    attack_params = Attack.attack_params + ['max_iter', 'epsilon', 'nb_grads', 'batch_size']

    def __init__(self, classifier, max_iter=100, epsilon=1e-6, nb_grads=10, batch_size=128, expectation=None):
        """
        Create a DeepFool attack instance.

        :param classifier: A trained model.
        :type classifier: :class:`Classifier`
        :param max_iter: The maximum number of iterations.
        :type max_iter: `int`
        :param epsilon: Overshoot parameter.
        :type epsilon: `float`
        :param nb_grads: The number of class gradients (top nb_grads w.r.t. prediction) to compute. This way only the
                         most likely classes are considered, speeding up the computation.
        :type nb_grads: `int`
        :param batch_size: Batch size
        :type batch_size: `int`
        :param expectation: An expectation over transformations to be applied when computing
                            classifier gradients and predictions.
        :type expectation: :class:`ExpectationOverTransformations`
        """
        super(DeepFool, self).__init__(classifier=classifier, expectation=expectation)
        params = {'max_iter': max_iter, 'epsilon': epsilon, 'nb_grads': nb_grads, 'batch_size': batch_size}
        self.set_params(**params)

    def generate(self, x, **kwargs):
        """
        Generate adversarial samples and return them in an array.

        :param x: An array with the original inputs to be attacked.
        :type x: `np.ndarray`
        :param max_iter: The maximum number of iterations.
        :type max_iter: `int`
        :param epsilon: Overshoot parameter.
        :type epsilon: `float`
        :param nb_grads: The number of class gradients (top nb_grads w.r.t. prediction) to compute. This way only the
                         most likely classes are considered, speeding up the computation.
        :type nb_grads: `int`
        :param batch_size: Batch size
        :type batch_size: `int`
        :param expectation: An expectation over transformations to be applied when computing
                            classifier gradients and predictions.
        :type expectation: :class:`ExpectationOverTransformations`
        :return: An array holding the adversarial examples.
        :rtype: `np.ndarray`
        """
        self.set_params(**kwargs)
        clip_min, clip_max = self.classifier.clip_values
        x_adv = x.copy()
        preds = self._predict(x, logits=True)

        # Determine the class labels for which to compute the gradients
        use_grads_subset = self.nb_grads < self.classifier.nb_classes
        if use_grads_subset:
            # TODO compute set of unique labels per batch
            grad_labels = np.argsort(-preds, axis=1)[:, :self.nb_grads]
            # print(grad_labels)
            labels_set = np.unique(grad_labels)
        else:
            labels_set = np.arange(self.classifier.nb_classes)
        sorter = np.arange(len(labels_set))

        # Pick a small scalar to avoid division by 0
        tol = 10e-8

        # Compute perturbation with implicit batching
        for batch_id in range(int(np.ceil(x_adv.shape[0] / float(self.batch_size)))):
            batch_index_1, batch_index_2 = batch_id * self.batch_size, (batch_id + 1) * self.batch_size
            batch = x_adv[batch_index_1:batch_index_2]

            # Get predictions and gradients for batch
            f = preds[batch_index_1:batch_index_2]
            fk_hat = np.argmax(f, axis=1)
            if use_grads_subset:
                # Compute gradients only for top predicted classes
                grd = np.array([self._class_gradient(batch, logits=True, label=_) for _ in labels_set])
                grd = np.squeeze(np.swapaxes(grd, 0, 2), axis=0)
            else:
                # Compute gradients for all classes
                grd = self._class_gradient(batch, logits=True)

            # Get current predictions
            active_indices = np.arange(len(batch))
            current_step = 0
            while len(active_indices) != 0 and current_step < self.max_iter:
                # Compute difference in predictions and gradients only for selected top predictions
                labels_indices = sorter[np.searchsorted(labels_set, fk_hat, sorter=sorter)]
                grad_diff = grd - grd[np.arange(len(grd)), labels_indices][:, None]
                f_diff = f[:, labels_set] - f[np.arange(len(f)), labels_indices][:, None]

                # Choose coordinate and compute perturbation
                norm = np.linalg.norm(grad_diff.reshape(len(grad_diff), len(labels_set), -1), axis=2) + tol
                value = np.abs(f_diff) / norm
                value[np.arange(len(value)), labels_indices] = np.inf
                l = np.argmin(value, axis=1)
                r = (abs(f_diff[np.arange(len(f_diff)), l]) / (pow(np.linalg.norm(grad_diff[np.arange(len(
                    grad_diff)), l].reshape(len(grad_diff), -1), axis=1), 2) + tol))[:, None, None, None] * \
                    grad_diff[np.arange(len(grad_diff)), l]

                # Add perturbation and clip result
                batch[active_indices] = np.clip(batch[active_indices] + r[active_indices], clip_min, clip_max)

                # Recompute prediction for new x
                f = self._predict(batch, logits=True)
                fk_i_hat = np.argmax(f, axis=1)

                # Recompute gradients for new x
                if use_grads_subset:
                    # Compute gradients only for (originally) top predicted classes
                    grd = np.array([self._class_gradient(batch, logits=True, label=_) for _ in labels_set])
                    grd = np.squeeze(np.swapaxes(grd, 0, 2), axis=0)
                else:
                    # Compute gradients for all classes
                    grd = self._class_gradient(batch, logits=True)

                # Stop if misclassification has been achieved
                active_indices = np.where(fk_i_hat != fk_hat)[0]
                current_step += 1

                current_step += 1

            # Apply overshoot parameter
            x_adv[batch_index_1:batch_index_2] = np.clip(x_adv[batch_index_1:batch_index_2] + (
                1 + self.epsilon) * (batch - x_adv[batch_index_1:batch_index_2]), clip_min, clip_max)

        preds = np.argmax(preds, axis=1)
        preds_adv = np.argmax(self._predict(x_adv), axis=1)
        logger.info('Success rate of DeepFool attack: %.2f%%', (np.sum(preds != preds_adv) / x.shape[0]))

        return x_adv

    def set_params(self, **kwargs):
        """
        Take in a dictionary of parameters and applies attack-specific checks before saving them as attributes.

        :param max_iter: The maximum number of iterations.
        :type max_iter: `int`
        :param epsilon: Overshoot parameter.
        :type epsilon: `float`
        :param nb_grads: The number of class gradients (top nb_grads w.r.t. prediction) to compute. This way only the
                         most likely classes are considered, speeding up the computation.
        :type nb_grads: `int`
        :param batch_size: Internal size of batches on which adversarial samples are generated.
        :type batch_size: `int`
        :param expectation: An expectation over transformations to be applied when computing
                            classifier gradients and predictions.
        :type expectation: :class:`ExpectationOverTransformations`
        """
        # Save attack-specific parameters
        super(DeepFool, self).set_params(**kwargs)

        if not isinstance(self.max_iter, (int, np.int)) or self.max_iter <= 0:
            raise ValueError("The number of iterations must be a positive integer.")

        if self.epsilon < 0:
            raise ValueError("The overshoot parameter must not be negative.")

<<<<<<< HEAD
=======
        if self.batch_size <= 0:
            raise ValueError('The batch size `batch_size` has to be positive.')

>>>>>>> 5fd3912f
        return True<|MERGE_RESOLUTION|>--- conflicted
+++ resolved
@@ -171,10 +171,7 @@
         if self.epsilon < 0:
             raise ValueError("The overshoot parameter must not be negative.")
 
-<<<<<<< HEAD
-=======
         if self.batch_size <= 0:
             raise ValueError('The batch size `batch_size` has to be positive.')
 
->>>>>>> 5fd3912f
         return True