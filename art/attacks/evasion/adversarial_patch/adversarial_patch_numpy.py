--- conflicted
+++ resolved
@@ -122,16 +122,7 @@
                 "dimensions."
             )
 
-<<<<<<< HEAD
-        mean_value = (
-            self.estimator.clip_values[1] - self.estimator.clip_values[0]
-        ) / 2.0 + self.estimator.clip_values[0]
-        self.patch = np.ones(shape=self.estimator.input_shape).astype(np.float32) * mean_value
-
-        y_target = check_and_transform_label_format(labels=y, nb_classes=self.estimator.nb_classes)
-=======
-        y_target = check_and_transform_label_format(labels=y, nb_classes=self.classifier.nb_classes())
->>>>>>> b247156d
+        y_target = check_and_transform_label_format(labels=y, nb_classes=self.classifier.nb_classes)
 
         for i_step in range(self.max_iter):
             if i_step == 0 or (i_step + 1) % 100 == 0:
