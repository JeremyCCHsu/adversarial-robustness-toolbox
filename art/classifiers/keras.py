from __future__ import absolute_import, division, print_function, unicode_literals

import logging

import numpy as np
import six

from art.classifiers import Classifier

logger = logging.getLogger(__name__)


class KerasClassifier(Classifier):
    """
    Wrapper class for importing Keras models. The supported backends for Keras are TensorFlow and Theano.
    """
    def __init__(self, clip_values, model, use_logits=False, channel_index=3, defences=None, preprocessing=(0, 1),
                 input_layer=0, output_layer=0, custom_activation=False):
        """
        Create a `Classifier` instance from a Keras model. Assumes the `model` passed as argument is compiled.

        :param clip_values: Tuple of the form `(min, max)` representing the minimum and maximum values allowed
               for features.
        :type clip_values: `tuple`
        :param model: Keras model
        :type model: `keras.models.Model`
        :param use_logits: True if the output of the model are the logits.
        :type use_logits: `bool`
        :param channel_index: Index of the axis in data containing the color channels or features.
        :type channel_index: `int`
        :param defences: Defences to be activated with the classifier.
        :type defences: `str` or `list(str)`
        :param preprocessing: Tuple of the form `(substractor, divider)` of floats or `np.ndarray` of values to be
               used for data preprocessing. The first value will be substracted from the input. The input will then
               be divided by the second one.
        :type preprocessing: `tuple`
        :param input_layer: Which layer to consider as the Input when the model has multple input layers.
        :type input_layer: `int`
        :param output_layer: Which layer to consider as the Output when the model has multiple output layers.
        :type output_layer: `int`
        :param custom_activation: True if the model uses the last activation other than softmax and requires to use the
               output probability rather than the logits by attacks.
        :type custom_activation: `bool`
        """
        super(KerasClassifier, self).__init__(clip_values=clip_values, channel_index=channel_index, defences=defences,
                                              preprocessing=preprocessing)

        self._model = model
        self._input_layer = input_layer
        self._output_layer = output_layer
        self._use_logits = use_logits

        self._initialize_params(model, use_logits, input_layer, output_layer, custom_activation)

    def _initialize_params(self, model, use_logits, input_layer, output_layer, custom_activation):
        """
        Initialize most parameters of the classifier. This is a convenience function called by `__init__` and
        `__setstate__` to avoid code duplication.

        :param model: Keras model
        :type model: `keras.models.Model`
        :param use_logits: True if the output of the model are the logits.
        :type use_logits: `bool`
        :param input_layer: Which layer to consider as the Input when the model has multple input layers.
        :type input_layer: `int`
        :param output_layer: Which layer to consider as the Output when the model has multiple output layers.
        :type output_layer: `int`
        :param custom_activation: True if the model uses the last activation other than softmax and requires to use the
               output probability rather than the logits by attacks.
        :type custom_activation: `bool`
        """
        import keras.backend as k

        if hasattr(model, 'inputs'):
            self._input_layer = input_layer
            self._input = model.inputs[input_layer]
        else:
            self._input = model.input
            self._input_layer = 0

        if hasattr(model, 'outputs'):
            self._output = model.outputs[output_layer]
            self._output_layer = output_layer
        else:
            self._output = model.output
            self._output_layer = 0

        _, self._nb_classes = k.int_shape(self._output)
        self._input_shape = k.int_shape(self._input)[1:]
        self._custom_activation = custom_activation
        logger.debug('Inferred %i classes and %s as input shape for Keras classifier.', self.nb_classes,
                     str(self.input_shape))

        # Get predictions and loss function
        label_ph = k.placeholder(shape=(None,))
        self._use_logits = use_logits
        if not use_logits:
            if k.backend() == 'tensorflow':
                if custom_activation:
                    preds = self._output
                    loss = k.sparse_categorical_crossentropy(label_ph, preds, from_logits=False)
                else:
                    preds, = self._output.op.inputs
                    loss = k.sparse_categorical_crossentropy(label_ph, preds, from_logits=True)
            else:
                loss = k.sparse_categorical_crossentropy(label_ph, self._output, from_logits=use_logits)

                # Convert predictions to logits for consistency with the other cases
                eps = 10e-8
                preds = k.log(k.clip(self._output, eps, 1. - eps))
        else:
            preds = self._output
            loss = k.sparse_categorical_crossentropy(label_ph, self._output, from_logits=use_logits)
        if preds == self._input:  # recent Tensorflow version does not allow a model with an output same as the input.
            preds = k.identity(preds)
        loss_grads = k.gradients(loss, self._input)

        if k.backend() == 'tensorflow':
            loss_grads = loss_grads[0]
        elif k.backend() == 'cntk':
            raise NotImplementedError('Only TensorFlow and Theano support is provided for Keras.')

        # Set loss, grads and prediction functions
        self._preds_op = preds
        self._loss = k.function([self._input], [loss])
        self._loss_grads = k.function([self._input, label_ph], [loss_grads])
        self._preds = k.function([self._input], [preds])

        # Get the internal layer
        self._layer_names = self._get_layers()

    def loss_gradient(self, x, y):
        """
        Compute the gradient of the loss function w.r.t. `x`.

        :param x: Sample input with shape as expected by the model.
        :type x: `np.ndarray`
        :param y: Correct labels, one-vs-rest encoding.
        :type y: `np.ndarray`
        :return: Array of gradients of the same shape as `x`.
        :rtype: `np.ndarray`
        """
        x_ = self._apply_processing(x)
        grads = self._loss_grads([x_, np.argmax(y, axis=1)])[0]
        grads = self._apply_processing_gradient(grads)
        assert grads.shape == x_.shape

        return grads

    def class_gradient(self, x, label=None, logits=False):
        """
        Compute per-class derivatives w.r.t. `x`.

        :param x: Sample input with shape as expected by the model.
        :type x: `np.ndarray`
        :param label: Index of a specific per-class derivative. If an integer is provided, the gradient of that class
                      output is computed for all samples. If multiple values as provided, the first dimension should
                      match the batch size of `x`, and each value will be used as target for its corresponding sample in
                      `x`. If `None`, then gradients for all classes will be computed for each sample.
        :type label: `int` or `list`
        :param logits: `True` if the prediction should be done at the logits layer.
        :type logits: `bool`
        :return: Array of gradients of input features w.r.t. each class in the form
                 `(batch_size, nb_classes, input_shape)` when computing for all classes, otherwise shape becomes
                 `(batch_size, 1, input_shape)` when `label` parameter is specified.
        :rtype: `np.ndarray`
        """
        # Check value of label for computing gradients
        if not (label is None or (isinstance(label, (int, np.integer)) and label in range(self.nb_classes))
                or (isinstance(label, np.ndarray) and len(label.shape) == 1 and (label < self.nb_classes).all()
                    and label.shape[0] == x.shape[0])):
            raise ValueError('Label %s is out of range.' % str(label))

        self._init_class_grads(label=label, logits=logits)

        x_ = self._apply_processing(x)

        if label is None:
            # Compute the gradients w.r.t. all classes
            if logits:
                grads = np.swapaxes(np.array(self._class_grads_logits([x_])), 0, 1)
            else:
                grads = np.swapaxes(np.array(self._class_grads([x_])), 0, 1)

            grads = self._apply_processing_gradient(grads)

        elif isinstance(label, (int, np.integer)):
            # Compute the gradients only w.r.t. the provided label
            if logits:
                grads = np.swapaxes(np.array(self._class_grads_logits_idx[label]([x_])), 0, 1)
            else:
                grads = np.swapaxes(np.array(self._class_grads_idx[label]([x_])), 0, 1)

            grads = self._apply_processing_gradient(grads)
            assert grads.shape == (x_.shape[0], 1) + self.input_shape

        else:
            # For each sample, compute the gradients w.r.t. the indicated target class (possibly distinct)
            unique_label = list(np.unique(label))
            if logits:
                grads = np.array([self._class_grads_logits_idx[l]([x_]) for l in unique_label])
            else:
                grads = np.array([self._class_grads_idx[l]([x_]) for l in unique_label])
            grads = np.swapaxes(np.squeeze(grads, axis=1), 0, 1)
            lst = [unique_label.index(i) for i in label]
            grads = np.expand_dims(grads[np.arange(len(grads)), lst], axis=1)

            grads = self._apply_processing_gradient(grads)

        return grads

    def predict(self, x, logits=False, batch_size=128):
        """
        Perform prediction for a batch of inputs.

        :param x: Test set.
        :type x: `np.ndarray`
        :param logits: `True` if the prediction should be done at the logits layer.
        :type logits: `bool`
        :param batch_size: Size of batches.
        :type batch_size: `int`
        :return: Array of predictions of shape `(nb_inputs, self.nb_classes)`.
        :rtype: `np.ndarray`
        """
        from art import NUMPY_DTYPE

        # Apply defences
        x_ = self._apply_processing(x)
        x_ = self._apply_defences_predict(x_)

        # Run predictions with batching
        preds = np.zeros((x_.shape[0], self.nb_classes), dtype=NUMPY_DTYPE)
<<<<<<< HEAD
        for batch_index in range(int(np.ceil(x_.shape[0] / float(batch_size)))):
            begin, end = batch_index * batch_size, min((batch_index + 1) * batch_size, x_.shape[0])
=======
        for b in range(int(np.ceil(x_.shape[0] / float(batch_size)))):
            begin, end = b * batch_size, min((b + 1) * batch_size, x_.shape[0])
>>>>>>> d3d02795
            preds[begin:end] = self._preds([x_[begin:end]])[0]

            if not logits and not self._custom_activation:
                exp = np.exp(preds[begin:end] - np.max(preds[begin:end], axis=1, keepdims=True))
                preds[begin:end] = exp / np.sum(exp, axis=1, keepdims=True)

        return preds

    def fit(self, x, y, batch_size=128, nb_epochs=20, **kwargs):
        """
        Fit the classifier on the training set `(x, y)`.

        :param x: Training data.
        :type x: `np.ndarray`
        :param y: Labels, one-vs-rest encoding.
        :type y: `np.ndarray`
        :param batch_size: Size of batches.
        :type batch_size: `int`
        :param nb_epochs: Number of epochs to use for training.
        :type nb_epochs: `int`
        :param kwargs: Dictionary of framework-specific arguments. These should be parameters supported by the
               `fit_generator` function in Keras and will be passed to this function as such. Including the number of
               epochs or the number of steps per epoch as part of this argument will result in as error.
        :type kwargs: `dict`
        :return: `None`
        """
        # Apply preprocessing and defences
        x_ = self._apply_processing(x)
        x_, y_ = self._apply_defences_fit(x_, y)

        gen = generator_fit(x_, y_, batch_size)
        self._model.fit_generator(gen, steps_per_epoch=x_.shape[0] / batch_size, epochs=nb_epochs, **kwargs)

    def fit_generator(self, generator, nb_epochs=20, **kwargs):
        """
        Fit the classifier using the generator that yields batches as specified.

        :param generator: Batch generator providing `(x, y)` for each epoch. If the generator can be used for native
                          training in Keras, it will.
        :type generator: :class:`.DataGenerator`
        :param nb_epochs: Number of epochs to use for training.
        :type nb_epochs: `int`
        :param kwargs: Dictionary of framework-specific arguments. These should be parameters supported by the
               `fit_generator` function in Keras and will be passed to this function as such. Including the number of
               epochs as part of this argument will result in as error.
        :type kwargs: `dict`
        :return: `None`
        """
        from art.data_generators import KerasDataGenerator

        # Try to use the generator as a Keras native generator, otherwise use it through the `DataGenerator` interface
        # TODO Testing for preprocessing defenses is currently hardcoded; this should be improved (add property)
        if isinstance(generator, KerasDataGenerator) and \
                not (hasattr(self, 'label_smooth') or hasattr(self, 'feature_squeeze')):
            try:
                self._model.fit_generator(generator.generator, epochs=nb_epochs, **kwargs)
            except ValueError:
                logger.info('Unable to use data generator as Keras generator. Now treating as framework-independent.')
                super(KerasClassifier, self).fit_generator(generator, nb_epochs=nb_epochs, **kwargs)
        else:
            super(KerasClassifier, self).fit_generator(generator, nb_epochs=nb_epochs, **kwargs)

    @property
    def layer_names(self):
        """
        Return the hidden layers in the model, if applicable.

        :return: The hidden layers in the model, input and output layers excluded.
        :rtype: `list`

        .. warning:: `layer_names` tries to infer the internal structure of the model.
                     This feature comes with no guarantees on the correctness of the result.
                     The intended order of the layers tries to match their order in the model, but this is not
                     guaranteed either.
        """
        return self._layer_names

    def get_activations(self, x, layer, batch_size=128):
        """
        Return the output of the specified layer for input `x`. `layer` is specified by layer index (between 0 and
        `nb_layers - 1`) or by name. The number of layers can be determined by counting the results returned by
        calling `layer_names`.

        :param x: Input for computing the activations.
        :type x: `np.ndarray`
        :param layer: Layer for computing the activations
        :type layer: `int` or `str`
        :param batch_size: Size of batches.
        :type batch_size: `int`
        :return: The output of `layer`, where the first dimension is the batch size corresponding to `x`.
        :rtype: `np.ndarray`
        """
        import keras.backend as k
        from art import NUMPY_DTYPE

        if isinstance(layer, six.string_types):
            if layer not in self._layer_names:
                raise ValueError('Layer name %s is not part of the graph.' % layer)
            layer_name = layer
        elif isinstance(layer, int):
            if layer < 0 or layer >= len(self._layer_names):
                raise ValueError('Layer index %d is outside of range (0 to %d included).'
                                 % (layer, len(self._layer_names) - 1))
            layer_name = self._layer_names[layer]
        else:
            raise TypeError('Layer must be of type `str` or `int`.')

        layer_output = self._model.get_layer(layer_name).output
        output_func = k.function([self._input], [layer_output])

        # Apply preprocessing and defences
        if x.shape == self.input_shape:
            x_ = np.expand_dims(x, 0)
        else:
            x_ = x
        x_ = self._apply_processing(x_)
        x_ = self._apply_defences_predict(x_)

        # Determine shape of expected output and prepare array
        output_shape = output_func([x_[0][None, ...]])[0].shape
        activations = np.zeros((x_.shape[0],) + output_shape[1:], dtype=NUMPY_DTYPE)

        # Get activations with batching
<<<<<<< HEAD
        for batch_index in range(int(np.ceil(x_.shape[0] / float(batch_size)))):
            begin, end = batch_index * batch_size, min((batch_index + 1) * batch_size, x_.shape[0])
=======
        for b in range(int(np.ceil(x_.shape[0] / float(batch_size)))):
            begin, end = b * batch_size, min((b + 1) * batch_size, x_.shape[0])
>>>>>>> d3d02795
            activations[begin:end] = output_func([x_[begin:end]])[0]

        return activations

    def _init_class_grads(self, label=None, logits=False):
        import keras.backend as k

        if len(self._output.shape) == 2:
            nb_outputs = self._output.shape[1]
        else:
            raise ValueError('Unexpected output shape for classification in Keras model.')

        if label is None:
            logger.debug('Computing class gradients for all %i classes.', self.nb_classes)
            if logits:
                if not hasattr(self, '_class_grads_logits'):
                    class_grads_logits = [k.gradients(self._preds_op[:, i], self._input)[0]
                                          for i in range(nb_outputs)]
                    self._class_grads_logits = k.function([self._input], class_grads_logits)
            else:
                if not hasattr(self, '_class_grads'):
                    class_grads = [k.gradients(k.softmax(self._preds_op)[:, i], self._input)[0]
                                   for i in range(nb_outputs)]
                    self._class_grads = k.function([self._input], class_grads)

        else:
            if isinstance(label, int):
                unique_labels = [label]
                logger.debug('Computing class gradients for class %i.', label)
            else:
                unique_labels = np.unique(label)
                logger.debug('Computing class gradients for classes %s.', str(unique_labels))

            if logits:
                if not hasattr(self, '_class_grads_logits_idx'):
                    self._class_grads_logits_idx = [None for _ in range(nb_outputs)]

<<<<<<< HEAD
                for current_label in unique_labels:
                    if self._class_grads_logits_idx[current_label] is None:
                        class_grads_logits = [k.gradients(self._preds_op[:, current_label], self._input)[0]]
                        self._class_grads_logits_idx[current_label] = k.function([self._input], class_grads_logits)
=======
                for curr_label in unique_labels:
                    if self._class_grads_logits_idx[curr_label] is None:
                        class_grads_logits = [k.gradients(self._preds_op[:, curr_label], self._input)[0]]
                        self._class_grads_logits_idx[curr_label] = k.function([self._input], class_grads_logits)
>>>>>>> d3d02795
            else:
                if not hasattr(self, '_class_grads_idx'):
                    self._class_grads_idx = [None for _ in range(nb_outputs)]

<<<<<<< HEAD
                for current_label in unique_labels:
                    if self._class_grads_idx[current_label] is None:
                        class_grads = [k.gradients(k.softmax(self._preds_op)[:, current_label], self._input)[0]]
                        self._class_grads_idx[current_label] = k.function([self._input], class_grads)
=======
                for curr_label in unique_labels:
                    if self._class_grads_idx[curr_label] is None:
                        class_grads = [k.gradients(k.softmax(self._preds_op)[:, curr_label], self._input)[0]]
                        self._class_grads_idx[curr_label] = k.function([self._input], class_grads)
>>>>>>> d3d02795

    def _get_layers(self):
        """
        Return the hidden layers in the model, if applicable.

        :return: The hidden layers in the model, input and output layers excluded.
        :rtype: `list`
        """
        from keras.engine.topology import InputLayer

        layer_names = [layer.name for layer in self._model.layers[:-1] if not isinstance(layer, InputLayer)]
        logger.info('Inferred %i hidden layers on Keras classifier.', len(layer_names))

        return layer_names

    def set_learning_phase(self, train):
        """
        Set the learning phase for the backend framework.

        :param train: True to set the learning phase to training, False to set it to prediction.
        :type train: `bool`
        """
        import keras.backend as k

        if isinstance(train, bool):
            self._learning_phase = train
            k.set_learning_phase(int(train))

    def save(self, filename, path=None):
        """
        Save a model to file in the format specific to the backend framework. For Keras, .h5 format is used.

        :param filename: Name of the file where to store the model.
        :type filename: `str`
        :param path: Path of the folder where to store the model. If no path is specified, the model will be stored in
                     the default data location of the library `DATA_PATH`.
        :type path: `str`
        :return: None
        """
        import os

        if path is None:
            from art import DATA_PATH
            full_path = os.path.join(DATA_PATH, filename)
        else:
            full_path = os.path.join(path, filename)
        folder = os.path.split(full_path)[0]
        if not os.path.exists(folder):
            os.makedirs(folder)

        self._model.save(str(full_path))
        logger.info('Model saved in path: %s.', full_path)

<<<<<<< HEAD
    def __getstate__(self):
        """
        Use to ensure `KerasClassifier` can be pickled.

        :return: State dictionary with instance parameters.
        :rtype: `dict`
        """
        import time

        state = self.__dict__.copy()

        # Remove the unpicklable entries:
        del state['_model']
        del state['_input']
        del state['_output']
        del state['_preds_op']
        del state['_loss']
        del state['_loss_grads']
        del state['_preds']
        del state['_layer_names']

        model_name = str(time.time()) + '.h5'
        state['model_name'] = model_name
        self.save(model_name)
        return state

    def __setstate__(self, state):
        """
        Use to ensure `KerasClassifier` can be unpickled.

        :param state: State dictionary with instance parameters to restore.
        :type state: `dict`
        """
        self.__dict__.update(state)

        # Load and update all functionality related to Keras
        import os
        from art import DATA_PATH
        from keras.models import load_model

        full_path = os.path.join(DATA_PATH, state['model_name'])
        model = load_model(str(full_path))

        self._model = model
        self._initialize_params(model, state['_use_logits'], state['_input_layer'], state['_output_layer'],
                                state['_custom_activation'])
=======
    def __repr__(self):
        repr_ = "%s(clip_values=%r, model=%r, use_logits=%r, channel_index=%r, defences=%r, preprocessing=%r, " \
                "input_layer=%r, output_layer=%r, custom_activation=%r)" \
                % (self.__module__ + '.' + self.__class__.__name__,
                   self.clip_values, self._model, self._use_logits, self.channel_index, self.defences,
                   self._preprocessing, self._input_layer, self._output_layer, self._custom_activation)

        return repr_
>>>>>>> d3d02795


def generator_fit(x, y, batch_size=128):
    """
    Minimal data generator for randomly batching large datasets.

    :param x: The data sample to batch.
    :type x: `np.ndarray`
    :param y: The labels for `x`. The first dimension has to match the first dimension of `x`.
    :type y: `np.ndarray`
    :param batch_size: The size of the batches to produce.
    :type batch_size: `int`
    :return: A batch of size `batch_size` of random samples from `(x, y)`
    :rtype: `tuple(np.ndarray, np.ndarray)`
    """
    while True:
        indices = np.random.randint(x.shape[0], size=batch_size)
        yield x[indices], y[indices]<|MERGE_RESOLUTION|>--- conflicted
+++ resolved
@@ -230,13 +230,8 @@
 
         # Run predictions with batching
         preds = np.zeros((x_.shape[0], self.nb_classes), dtype=NUMPY_DTYPE)
-<<<<<<< HEAD
         for batch_index in range(int(np.ceil(x_.shape[0] / float(batch_size)))):
             begin, end = batch_index * batch_size, min((batch_index + 1) * batch_size, x_.shape[0])
-=======
-        for b in range(int(np.ceil(x_.shape[0] / float(batch_size)))):
-            begin, end = b * batch_size, min((b + 1) * batch_size, x_.shape[0])
->>>>>>> d3d02795
             preds[begin:end] = self._preds([x_[begin:end]])[0]
 
             if not logits and not self._custom_activation:
@@ -360,13 +355,8 @@
         activations = np.zeros((x_.shape[0],) + output_shape[1:], dtype=NUMPY_DTYPE)
 
         # Get activations with batching
-<<<<<<< HEAD
         for batch_index in range(int(np.ceil(x_.shape[0] / float(batch_size)))):
             begin, end = batch_index * batch_size, min((batch_index + 1) * batch_size, x_.shape[0])
-=======
-        for b in range(int(np.ceil(x_.shape[0] / float(batch_size)))):
-            begin, end = b * batch_size, min((b + 1) * batch_size, x_.shape[0])
->>>>>>> d3d02795
             activations[begin:end] = output_func([x_[begin:end]])[0]
 
         return activations
@@ -404,32 +394,18 @@
                 if not hasattr(self, '_class_grads_logits_idx'):
                     self._class_grads_logits_idx = [None for _ in range(nb_outputs)]
 
-<<<<<<< HEAD
                 for current_label in unique_labels:
                     if self._class_grads_logits_idx[current_label] is None:
                         class_grads_logits = [k.gradients(self._preds_op[:, current_label], self._input)[0]]
                         self._class_grads_logits_idx[current_label] = k.function([self._input], class_grads_logits)
-=======
-                for curr_label in unique_labels:
-                    if self._class_grads_logits_idx[curr_label] is None:
-                        class_grads_logits = [k.gradients(self._preds_op[:, curr_label], self._input)[0]]
-                        self._class_grads_logits_idx[curr_label] = k.function([self._input], class_grads_logits)
->>>>>>> d3d02795
             else:
                 if not hasattr(self, '_class_grads_idx'):
                     self._class_grads_idx = [None for _ in range(nb_outputs)]
 
-<<<<<<< HEAD
                 for current_label in unique_labels:
                     if self._class_grads_idx[current_label] is None:
                         class_grads = [k.gradients(k.softmax(self._preds_op)[:, current_label], self._input)[0]]
                         self._class_grads_idx[current_label] = k.function([self._input], class_grads)
-=======
-                for curr_label in unique_labels:
-                    if self._class_grads_idx[curr_label] is None:
-                        class_grads = [k.gradients(k.softmax(self._preds_op)[:, curr_label], self._input)[0]]
-                        self._class_grads_idx[curr_label] = k.function([self._input], class_grads)
->>>>>>> d3d02795
 
     def _get_layers(self):
         """
@@ -483,7 +459,6 @@
         self._model.save(str(full_path))
         logger.info('Model saved in path: %s.', full_path)
 
-<<<<<<< HEAD
     def __getstate__(self):
         """
         Use to ensure `KerasClassifier` can be pickled.
@@ -495,7 +470,7 @@
 
         state = self.__dict__.copy()
 
-        # Remove the unpicklable entries:
+        # Remove the unpicklable entries
         del state['_model']
         del state['_input']
         del state['_output']
@@ -530,16 +505,15 @@
         self._model = model
         self._initialize_params(model, state['_use_logits'], state['_input_layer'], state['_output_layer'],
                                 state['_custom_activation'])
-=======
+
     def __repr__(self):
         repr_ = "%s(clip_values=%r, model=%r, use_logits=%r, channel_index=%r, defences=%r, preprocessing=%r, " \
                 "input_layer=%r, output_layer=%r, custom_activation=%r)" \
                 % (self.__module__ + '.' + self.__class__.__name__,
                    self.clip_values, self._model, self._use_logits, self.channel_index, self.defences,
-                   self._preprocessing, self._input_layer, self._output_layer, self._custom_activation)
+                   self.preprocessing, self._input_layer, self._output_layer, self._custom_activation)
 
         return repr_
->>>>>>> d3d02795
 
 
 def generator_fit(x, y, batch_size=128):
