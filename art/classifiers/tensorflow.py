# MIT License
#
# Copyright (C) IBM Corporation 2018
#
# Permission is hereby granted, free of charge, to any person obtaining a copy of this software and associated
# documentation files (the "Software"), to deal in the Software without restriction, including without limitation the
# rights to use, copy, modify, merge, publish, distribute, sublicense, and/or sell copies of the Software, and to permit
# persons to whom the Software is furnished to do so, subject to the following conditions:
#
# The above copyright notice and this permission notice shall be included in all copies or substantial portions of the
# Software.
#
# THE SOFTWARE IS PROVIDED "AS IS", WITHOUT WARRANTY OF ANY KIND, EXPRESS OR IMPLIED, INCLUDING BUT NOT LIMITED TO THE
# WARRANTIES OF MERCHANTABILITY, FITNESS FOR A PARTICULAR PURPOSE AND NONINFRINGEMENT. IN NO EVENT SHALL THE
# AUTHORS OR COPYRIGHT HOLDERS BE LIABLE FOR ANY CLAIM, DAMAGES OR OTHER LIABILITY, WHETHER IN AN ACTION OF CONTRACT,
# TORT OR OTHERWISE, ARISING FROM, OUT OF OR IN CONNECTION WITH THE SOFTWARE OR THE USE OR OTHER DEALINGS IN THE
# SOFTWARE.
"""
This module implements the classifier `TFClassifier` for Tensorflow models.
"""
from __future__ import absolute_import, division, print_function, unicode_literals

import logging
import random

import numpy as np
import six

from art.classifiers.classifier import Classifier

logger = logging.getLogger(__name__)


class TFClassifier(Classifier):
    """
    This class implements a classifier with the Tensorflow framework.
    """
<<<<<<< HEAD
    def __init__(self, input_ph, output, labels_ph=None, train=None, loss=None, learning=None, sess=None,
=======

    def __init__(self, input_ph, logits, output_ph=None, train=None, loss=None, learning=None, sess=None,
>>>>>>> e7e2a348
                 channel_index=3, clip_values=None, defences=None, preprocessing=(0, 1)):
        """
        Initialization specific to Tensorflow models implementation.

        :param input_ph: The input placeholder.
        :type input_ph: `tf.Placeholder`
        :param output: The output layer of the model.
        :type output: `tf.Tensor`
        :param labels_ph: The labels placeholder of the model. This parameter is necessary when training the model and
               when computing gradients w.r.t. the loss function.
        :type labels_ph: `tf.Tensor`
        :param train: The train tensor for fitting, including an optimizer. Use this parameter only when training the
               model.
        :type train: `tf.Tensor`
        :param loss: The loss function for which to compute gradients. This parameter is necessary when training the
               model and when computing gradients w.r.t. the loss function.
        :type loss: `tf.Tensor`
        :param learning: The placeholder to indicate if the model is training.
        :type learning: `tf.Placeholder` of type bool.
        :param sess: Computation session.
        :type sess: `tf.Session`
        :param channel_index: Index of the axis in data containing the color channels or features.
        :type channel_index: `int`
        :param clip_values: Tuple of the form `(min, max)` of floats or `np.ndarray` representing the minimum and
               maximum values allowed for features. If floats are provided, these will be used as the range of all
               features. If arrays are provided, each value will be considered the bound for a feature, thus
               the shape of clip values needs to match the total number of features.
        :type clip_values: `tuple`
        :param defences: Defences to be activated with the classifier.
        :type defences: `str` or `list(str)`
        :param preprocessing: Tuple of the form `(substractor, divider)` of floats or `np.ndarray` of values to be
               used for data preprocessing. The first value will be substracted from the input. The input will then
               be divided by the second one.
        :type preprocessing: `tuple`
        """
        import tensorflow as tf

        super(TFClassifier, self).__init__(clip_values=clip_values, channel_index=channel_index, defences=defences,
                                           preprocessing=preprocessing)
        self._nb_classes = int(output.get_shape()[-1])
        self._input_shape = tuple(input_ph.get_shape().as_list()[1:])
        self._input_ph = input_ph
        self._output = output
        self._labels_ph = labels_ph
        self._train = train
        self._loss = loss
        self._learning = learning
        self._feed_dict = {}

        # Assign session
        if sess is None:
            raise ValueError("A session cannot be None.")
        self._sess = sess

        # Get the internal layers
        self._layer_names = self._get_layers()

        # Get the loss gradients graph
        if self._loss is not None:
            self._loss_grads = tf.gradients(self._loss, self._input_ph)[0]

<<<<<<< HEAD
    def predict(self, x, batch_size=128):
=======
    def predict(self, x, logits=False, batch_size=128, **kwargs):
>>>>>>> e7e2a348
        """
        Perform prediction for a batch of inputs.

        :param x: Test set.
        :type x: `np.ndarray`
        :param batch_size: Size of batches.
        :type batch_size: `int`
        :return: Array of predictions of shape `(nb_inputs, self.nb_classes)`.
        :rtype: `np.ndarray`
        """
        # Apply preprocessing
        x_preprocessed, _ = self._apply_preprocessing(x, y=None, fit=False)

        # Run prediction with batch processing
        results = np.zeros((x_preprocessed.shape[0], self.nb_classes), dtype=np.float32)
        num_batch = int(np.ceil(len(x_preprocessed) / float(batch_size)))
        for m in range(num_batch):
            # Batch indexes
            begin, end = m * batch_size, min((m + 1) * batch_size, x_preprocessed.shape[0])

            # Create feed_dict
            feed_dict = {self._input_ph: x_preprocessed[begin:end]}
            feed_dict.update(self._feed_dict)

            # Run prediction
<<<<<<< HEAD
            results[begin:end] = self._sess.run(self._output, feed_dict=fd)
=======
            if logits:
                results[begin:end] = self._sess.run(self._logits, feed_dict=feed_dict)
            else:
                results[begin:end] = self._sess.run(self._probs, feed_dict=feed_dict)
>>>>>>> e7e2a348

        return results

    def fit(self, x, y, batch_size=128, nb_epochs=10, **kwargs):
        """
        Fit the classifier on the training set `(x, y)`.

        :param x: Training data.
        :type x: `np.ndarray`
        :param y: Labels, one-vs-rest encoding.
        :type y: `np.ndarray`
        :param batch_size: Size of batches.
        :type batch_size: `int`
        :param nb_epochs: Number of epochs to use for training.
        :type nb_epochs: `int`
        :param kwargs: Dictionary of framework-specific arguments. This parameter is not currently supported for
               TensorFlow and providing it takes no effect.
        :type kwargs: `dict`
        :return: `None`
        """
        # Check if train and output_ph available
        if self._train is None or self._labels_ph is None:
            raise ValueError("Need the training objective and the output placeholder to train the model.")

        # Apply preprocessing
        x_preprocessed, y_preprocessed = self._apply_preprocessing(x, y, fit=True)

        num_batch = int(np.ceil(len(x_preprocessed) / float(batch_size)))
        ind = np.arange(len(x_preprocessed))

        # Start training
        for _ in range(nb_epochs):
            # Shuffle the examples
            random.shuffle(ind)

            # Train for one epoch
            for m in range(num_batch):
                i_batch = x_preprocessed[ind[m * batch_size:(m + 1) * batch_size]]
                o_batch = y_preprocessed[ind[m * batch_size:(m + 1) * batch_size]]

                # Create feed_dict
<<<<<<< HEAD
                fd = {self._input_ph: i_batch, self._labels_ph: o_batch}
                fd.update(self._feed_dict)
=======
                feed_dict = {self._input_ph: i_batch, self._output_ph: o_batch}
                feed_dict.update(self._feed_dict)
>>>>>>> e7e2a348

                # Run train step
                self._sess.run(self._train, feed_dict=feed_dict)

    def fit_generator(self, generator, nb_epochs=20, **kwargs):
        """
        Fit the classifier using the generator that yields batches as specified.

        :param generator: Batch generator providing `(x, y)` for each epoch. If the generator can be used for native
                          training in TensorFlow, it will.
        :type generator: :class:`.DataGenerator`
        :param nb_epochs: Number of epochs to use for training.
        :type nb_epochs: `int`
        :param kwargs: Dictionary of framework-specific arguments. This parameter is not currently supported for
               TensorFlow and providing it takes no effect.
        :type kwargs: `dict`
        :return: `None`
        """
        from art.data_generators import TFDataGenerator

        # Train directly in Tensorflow
        if isinstance(generator, TFDataGenerator) and not (
                hasattr(self, 'label_smooth') or hasattr(self, 'feature_squeeze')):
            for _ in range(nb_epochs):
                for _ in range(int(generator.size / generator.batch_size)):
                    i_batch, o_batch = generator.get_batch()

                    # Create feed_dict
<<<<<<< HEAD
                    fd = {self._input_ph: i_batch, self._labels_ph: o_batch}
                    fd.update(self._feed_dict)
=======
                    feed_dict = {self._input_ph: i_batch, self._output_ph: o_batch}
                    feed_dict.update(self._feed_dict)
>>>>>>> e7e2a348

                    # Run train step
                    self._sess.run(self._train, feed_dict=feed_dict)
            super(TFClassifier, self).fit_generator(generator, nb_epochs=nb_epochs, **kwargs)

<<<<<<< HEAD
    def class_gradient(self, x, label=None):
=======
    def class_gradient(self, x, label=None, logits=False, **kwargs):
>>>>>>> e7e2a348
        """
        Compute per-class derivatives w.r.t. `x`.

        :param x: Sample input with shape as expected by the model.
        :type x: `np.ndarray`
        :param label: Index of a specific per-class derivative. If an integer is provided, the gradient of that class
                      output is computed for all samples. If multiple values as provided, the first dimension should
                      match the batch size of `x`, and each value will be used as target for its corresponding sample in
                      `x`. If `None`, then gradients for all classes will be computed for each sample.
        :type label: `int` or `list`
        :return: Array of gradients of input features w.r.t. each class in the form
                 `(batch_size, nb_classes, input_shape)` when computing for all classes, otherwise shape becomes
                 `(batch_size, 1, input_shape)` when `label` parameter is specified.
        :rtype: `np.ndarray`
        """
        # Check value of label for computing gradients
        if not (label is None or (isinstance(label, (int, np.integer)) and label in range(self.nb_classes))
                or (isinstance(label, np.ndarray) and len(label.shape) == 1 and (label < self._nb_classes).all()
                    and label.shape[0] == x.shape[0])):
            raise ValueError('Label %s is out of range.' % label)

        self._init_class_grads(label=label)

        # Apply preprocessing
        x_preprocessed, _ = self._apply_preprocessing(x, y=None, fit=False)

        # Create feed_dict
        feed_dict = {self._input_ph: x_preprocessed}
        feed_dict.update(self._feed_dict)

        # Compute the gradient and return
        if label is None:
            # Compute the gradients w.r.t. all classes
<<<<<<< HEAD
            grads = self._sess.run(self._class_grads, feed_dict=fd)
=======
            if logits:
                grads = self._sess.run(self._logit_class_grads, feed_dict=feed_dict)
            else:
                grads = self._sess.run(self._class_grads, feed_dict=feed_dict)

>>>>>>> e7e2a348
            grads = np.swapaxes(np.array(grads), 0, 1)

        elif isinstance(label, (int, np.integer)):
            # Compute the gradients only w.r.t. the provided label
<<<<<<< HEAD
            grads = self._sess.run(self._class_grads[label], feed_dict=fd)
=======
            if logits:
                grads = self._sess.run(self._logit_class_grads[label], feed_dict=feed_dict)
            else:
                grads = self._sess.run(self._class_grads[label], feed_dict=feed_dict)

>>>>>>> e7e2a348
            grads = grads[None, ...]
            grads = np.swapaxes(np.array(grads), 0, 1)

        else:
            # For each sample, compute the gradients w.r.t. the indicated target class (possibly distinct)
            unique_label = list(np.unique(label))
<<<<<<< HEAD
            grads = self._sess.run([self._class_grads[l] for l in unique_label], feed_dict=fd)
=======
            if logits:
                grads = self._sess.run([self._logit_class_grads[l] for l in unique_label], feed_dict=feed_dict)
            else:
                grads = self._sess.run([self._class_grads[l] for l in unique_label], feed_dict=feed_dict)

>>>>>>> e7e2a348
            grads = np.swapaxes(np.array(grads), 0, 1)
            lst = [unique_label.index(i) for i in label]
            grads = np.expand_dims(grads[np.arange(len(grads)), lst], axis=1)

        grads = self._apply_preprocessing_gradient(x, grads)

        return grads

    def loss_gradient(self, x, y, **kwargs):
        """
        Compute the gradient of the loss function w.r.t. `x`.

        :param x: Sample input with shape as expected by the model.
        :type x: `np.ndarray`
        :param y: Correct labels, one-vs-rest encoding.
        :type y: `np.ndarray`
        :return: Array of gradients of the same shape as `x`.
        :rtype: `np.ndarray`
        """
        # Apply preprocessing
        x_preprocessed, y_preprocessed = self._apply_preprocessing(x, y, fit=False)

        # Check if loss available
        if not hasattr(self, '_loss_grads') or self._loss_grads is None or self._labels_ph is None:
            raise ValueError("Need the loss function and the labels placeholder to compute the loss gradient.")

        # Create feed_dict
<<<<<<< HEAD
        fd = {self._input_ph: x_defences, self._labels_ph: y_}
        fd.update(self._feed_dict)
=======
        feed_dict = {self._input_ph: x_preprocessed, self._output_ph: y_preprocessed}
        feed_dict.update(self._feed_dict)
>>>>>>> e7e2a348

        # Compute gradients
        grads = self._sess.run(self._loss_grads, feed_dict=feed_dict)
        grads = self._apply_preprocessing_gradient(x, grads)
        assert grads.shape == x_preprocessed.shape

        return grads

    def _init_class_grads(self, label=None):
        import tensorflow as tf

        if not hasattr(self, '_class_grads'):
            self._class_grads = [None for _ in range(self.nb_classes)]

        # Construct the class gradients graph
        if label is None:
            if None in self._class_grads:
                self._class_grads = [tf.gradients(self._output[:, i], self._input_ph)[0]
                                     for i in range(self._nb_classes)]

        elif isinstance(label, int):
            if self._class_grads[label] is None:
                self._class_grads[label] = tf.gradients(self._output[:, label], self._input_ph)[0]

        else:
<<<<<<< HEAD
            for l in np.unique(label):
                if self._class_grads[l] is None:
                    self._class_grads[l] = tf.gradients(self._output[:, l], self._input_ph)[0]
=======
            if logits:
                for unique_label in np.unique(label):
                    if self._logit_class_grads[unique_label] is None:
                        self._logit_class_grads[unique_label] = \
                            tf.gradients(self._logits[:, unique_label], self._input_ph)[0]
            else:
                for unique_label in np.unique(label):
                    if self._class_grads[unique_label] is None:
                        self._class_grads[unique_label] = tf.gradients(self._probs[:, unique_label], self._input_ph)[0]
>>>>>>> e7e2a348

    def _get_layers(self):
        """
        Return the hidden layers in the model, if applicable.

        :return: The hidden layers in the model, input and output layers excluded.
        :rtype: `list`
        """
        import tensorflow as tf

        # Get the computational graph
        with self._sess.graph.as_default():
            graph = tf.get_default_graph()

        # Get the list of operators and heuristically filter them
        tmp_list = []
        ops = graph.get_operations()

        # pylint: disable=R1702
        for op in ops:
            if op.values():
                if op.values()[0].get_shape() is not None:
                    if op.values()[0].get_shape().ndims is not None:
                        if len(op.values()[0].get_shape().as_list()) > 1:
                            if op.values()[0].get_shape().as_list()[0] is None:
                                if op.values()[0].get_shape().as_list()[1] is not None:
                                    if not op.values()[0].name.startswith("gradients"):
                                        if not op.values()[0].name.startswith("softmax_cross_entropy_loss"):
                                            if not op.type == "Placeholder":
                                                tmp_list.append(op.values()[0].name)

        # Shorten the list
        if not tmp_list:
            return tmp_list

        result = [tmp_list[-1]]
        for name in reversed(tmp_list[:-1]):
            if result[0].split("/")[0] != name.split("/")[0]:
                result = [name] + result
        logger.info('Inferred %i hidden layers on TensorFlow classifier.', len(result))

        return result

    @property
    def layer_names(self):
        """
        Return the hidden layers in the model, if applicable.

        :return: The hidden layers in the model, input and output layers excluded.
        :rtype: `list`

        .. warning:: `layer_names` tries to infer the internal structure of the model.
                     This feature comes with no guarantees on the correctness of the result.
                     The intended order of the layers tries to match their order in the model, but this is not
                     guaranteed either.
        """
        return self._layer_names

    def get_activations(self, x, layer, batch_size=128):
        """
        Return the output of the specified layer for input `x`. `layer` is specified by layer index (between 0 and
        `nb_layers - 1`) or by name. The number of layers can be determined by counting the results returned by
        calling `layer_names`.

        :param x: Input for computing the activations.
        :type x: `np.ndarray`
        :param layer: Layer for computing the activations
        :type layer: `int` or `str`
        :param batch_size: Size of batches.
        :type batch_size: `int`
        :return: The output of `layer`, where the first dimension is the batch size corresponding to `x`.
        :rtype: `np.ndarray`
        """
        import tensorflow as tf

        # Get the computational graph
        with self._sess.graph.as_default():
            graph = tf.get_default_graph()

        if isinstance(layer, six.string_types):  # basestring for Python 2 (str, unicode) support
            if layer not in self._layer_names:
                raise ValueError("Layer name %s is not part of the graph." % layer)
            layer_tensor = graph.get_tensor_by_name(layer)

        elif isinstance(layer, (int, np.integer)):
            layer_tensor = graph.get_tensor_by_name(self._layer_names[layer])

        else:
            raise TypeError("Layer must be of type `str` or `int`. Received %s" % layer)

        # Apply preprocessing
        x_preprocessed, _ = self._apply_preprocessing(x, y=None, fit=False)

        # Run prediction with batch processing
        results = []
        num_batch = int(np.ceil(len(x_preprocessed) / float(batch_size)))
        for m in range(num_batch):
            # Batch indexes
            begin, end = m * batch_size, min((m + 1) * batch_size, x_preprocessed.shape[0])

            # Create feed_dict
            feed_dict = {self._input_ph: x_preprocessed[begin:end]}
            feed_dict.update(self._feed_dict)

            # Run prediction for the current batch
            layer_output = self._sess.run(layer_tensor, feed_dict=feed_dict)
            results.append(layer_output)

        results = np.concatenate(results)

        return results

    def set_learning_phase(self, train):
        """
        Set the learning phase for the backend framework.

        :param train: True to set the learning phase to training, False to set it to prediction.
        :type train: `bool`
        """
        if isinstance(train, bool):
            self._learning_phase = train
            self._feed_dict[self._learning] = train

    def save(self, filename, path=None):
        """
        Save a model to file in the format specific to the backend framework. For TensorFlow, .ckpt is used.

        :param filename: Name of the file where to store the model.
        :type filename: `str`
        :param path: Path of the folder where to store the model. If no path is specified, the model will be stored in
                     the default data location of the library `DATA_PATH`.
        :type path: `str`
        :return: None
        """
        # pylint: disable=E0611
        import os
        import shutil
        from tensorflow.python import saved_model
        from tensorflow.python.saved_model import tag_constants
        from tensorflow.python.saved_model.signature_def_utils_impl import predict_signature_def

        if path is None:
            from art import DATA_PATH
            full_path = os.path.join(DATA_PATH, filename)
        else:
            full_path = os.path.join(path, filename)

        if os.path.exists(full_path):
            shutil.rmtree(full_path)

        builder = saved_model.builder.SavedModelBuilder(full_path)
        signature = predict_signature_def(inputs={'SavedInputPhD': self._input_ph},
                                          outputs={'SavedOutput': self._output})
        builder.add_meta_graph_and_variables(sess=self._sess, tags=[tag_constants.SERVING],
                                             signature_def_map={'predict': signature})
        builder.save()

        logger.info('Model saved in path: %s.', full_path)

    def __getstate__(self):
        """
        Use to ensure `TFClassifier` can be pickled.

        :return: State dictionary with instance parameters.
        :rtype: `dict`
        """
        import time

        state = self.__dict__.copy()

        # Remove the unpicklable entries
        del state['_sess']
        del state['_logits']
        del state['_input_ph']
        state['_probs'] = self._probs.name

        if self._output_ph is not None:
            state['_output_ph'] = self._output_ph.name

        if self._loss is not None:
            state['_loss'] = self._loss.name

        if hasattr(self, '_loss_grads'):
            state['_loss_grads'] = self._loss_grads.name
        else:
            state['_loss_grads'] = False

        if self._learning is not None:
            state['_learning'] = self._learning.name

        if self._train is not None:
            state['_train'] = self._train.name

        if hasattr(self, '_logit_class_grads'):
            state['_logit_class_grads'] = [ts if ts is None else ts.name for ts in self._logit_class_grads]
        else:
            state['_logit_class_grads'] = False

        if hasattr(self, '_class_grads'):
            state['_class_grads'] = [ts if ts is None else ts.name for ts in self._class_grads]
        else:
            state['_class_grads'] = False

        model_name = str(time.time())
        state['model_name'] = model_name
        self.save(model_name)

        return state

    def __setstate__(self, state):
        """
        Use to ensure `TFClassifier` can be unpickled.

        :param state: State dictionary with instance parameters to restore.
        :type state: `dict`
        """
        self.__dict__.update(state)

        # Load and update all functionality related to Tensorflow
        # pylint: disable=E0611
        import os
        from art import DATA_PATH
        import tensorflow as tf
        from tensorflow.python.saved_model import tag_constants

        full_path = os.path.join(DATA_PATH, state['model_name'])

        graph = tf.Graph()
        sess = tf.Session(graph=graph)
        loaded = tf.saved_model.loader.load(sess, [tag_constants.SERVING], full_path)

        # Recover session
        self._sess = sess

        # Recover logits
        logits_tensor_name = loaded.signature_def['predict'].outputs['SavedOutputLogit'].name
        self._logits = graph.get_tensor_by_name(logits_tensor_name)

        # Recover input_ph
        input_tensor_name = loaded.signature_def['predict'].inputs['SavedInputPhD'].name
        self._input_ph = graph.get_tensor_by_name(input_tensor_name)

        # Recover probability layer
        self._probs = graph.get_tensor_by_name(state['_probs'])

        # Recover output_ph if any
        if state['_output_ph'] is not None:
            self._output_ph = graph.get_tensor_by_name(state['_output_ph'])

        # Recover loss if any
        if state['_loss'] is not None:
            self._loss = graph.get_tensor_by_name(state['_loss'])

        # Recover loss_grads if any
        if state['_loss_grads']:
            self._loss_grads = graph.get_tensor_by_name(state['_loss_grads'])
        else:
            self.__dict__.pop('_loss_grads', None)

        # Recover learning if any
        if state['_learning'] is not None:
            self._learning = graph.get_tensor_by_name(state['_learning'])

        # Recover train if any
        if state['_train'] is not None:
            self._train = graph.get_operation_by_name(state['_train'])

        # Recover logit_class_grads if any
        if state['_logit_class_grads']:
            self._logit_class_grads = [ts if ts is None else graph.get_tensor_by_name(ts)
                                       for ts in state['_logit_class_grads']]
        else:
            self.__dict__.pop('_logit_class_grads', None)

        # Recover class_grads if any
        if state['_class_grads']:
            self._class_grads = [ts if ts is None else graph.get_tensor_by_name(ts) for ts in state['_class_grads']]
        else:
            self.__dict__.pop('_class_grads', None)

        self.__dict__.pop('model_name', None)

    def __repr__(self):
<<<<<<< HEAD
        repr_ = "%s(input_ph=%r, output=%r, labels_ph=%r, train=%r, loss=%r, learnign=%r, " \
=======
        repr_ = "%s(input_ph=%r, logits=%r, output_ph=%r, train=%r, loss=%r, learning=%r, " \
>>>>>>> e7e2a348
                "sess=%r, channel_index=%r, clip_values=%r, defences=%r, preprocessing=%r)" \
                % (self.__module__ + '.' + self.__class__.__name__,
                   self._input_ph, self._output, self._labels_ph, self._train, self._loss, self._learning, self._sess,
                   self.channel_index, self.clip_values, self.defences, self.preprocessing)

        return repr_<|MERGE_RESOLUTION|>--- conflicted
+++ resolved
@@ -35,12 +35,7 @@
     """
     This class implements a classifier with the Tensorflow framework.
     """
-<<<<<<< HEAD
     def __init__(self, input_ph, output, labels_ph=None, train=None, loss=None, learning=None, sess=None,
-=======
-
-    def __init__(self, input_ph, logits, output_ph=None, train=None, loss=None, learning=None, sess=None,
->>>>>>> e7e2a348
                  channel_index=3, clip_values=None, defences=None, preprocessing=(0, 1)):
         """
         Initialization specific to Tensorflow models implementation.
@@ -102,11 +97,7 @@
         if self._loss is not None:
             self._loss_grads = tf.gradients(self._loss, self._input_ph)[0]
 
-<<<<<<< HEAD
-    def predict(self, x, batch_size=128):
-=======
-    def predict(self, x, logits=False, batch_size=128, **kwargs):
->>>>>>> e7e2a348
+    def predict(self, x, batch_size=128, **kwargs):
         """
         Perform prediction for a batch of inputs.
 
@@ -132,14 +123,7 @@
             feed_dict.update(self._feed_dict)
 
             # Run prediction
-<<<<<<< HEAD
-            results[begin:end] = self._sess.run(self._output, feed_dict=fd)
-=======
-            if logits:
-                results[begin:end] = self._sess.run(self._logits, feed_dict=feed_dict)
-            else:
-                results[begin:end] = self._sess.run(self._probs, feed_dict=feed_dict)
->>>>>>> e7e2a348
+            results[begin:end] = self._sess.run(self._output, feed_dict=feed_dict)
 
         return results
 
@@ -181,13 +165,8 @@
                 o_batch = y_preprocessed[ind[m * batch_size:(m + 1) * batch_size]]
 
                 # Create feed_dict
-<<<<<<< HEAD
-                fd = {self._input_ph: i_batch, self._labels_ph: o_batch}
-                fd.update(self._feed_dict)
-=======
-                feed_dict = {self._input_ph: i_batch, self._output_ph: o_batch}
+                feed_dict = {self._input_ph: i_batch, self._labels_ph: o_batch}
                 feed_dict.update(self._feed_dict)
->>>>>>> e7e2a348
 
                 # Run train step
                 self._sess.run(self._train, feed_dict=feed_dict)
@@ -216,23 +195,14 @@
                     i_batch, o_batch = generator.get_batch()
 
                     # Create feed_dict
-<<<<<<< HEAD
-                    fd = {self._input_ph: i_batch, self._labels_ph: o_batch}
-                    fd.update(self._feed_dict)
-=======
-                    feed_dict = {self._input_ph: i_batch, self._output_ph: o_batch}
+                    feed_dict = {self._input_ph: i_batch, self._labels_ph: o_batch}
                     feed_dict.update(self._feed_dict)
->>>>>>> e7e2a348
 
                     # Run train step
                     self._sess.run(self._train, feed_dict=feed_dict)
             super(TFClassifier, self).fit_generator(generator, nb_epochs=nb_epochs, **kwargs)
 
-<<<<<<< HEAD
-    def class_gradient(self, x, label=None):
-=======
-    def class_gradient(self, x, label=None, logits=False, **kwargs):
->>>>>>> e7e2a348
+    def class_gradient(self, x, label=None, **kwargs):
         """
         Compute per-class derivatives w.r.t. `x`.
 
@@ -266,43 +236,19 @@
         # Compute the gradient and return
         if label is None:
             # Compute the gradients w.r.t. all classes
-<<<<<<< HEAD
-            grads = self._sess.run(self._class_grads, feed_dict=fd)
-=======
-            if logits:
-                grads = self._sess.run(self._logit_class_grads, feed_dict=feed_dict)
-            else:
-                grads = self._sess.run(self._class_grads, feed_dict=feed_dict)
-
->>>>>>> e7e2a348
+            grads = self._sess.run(self._class_grads, feed_dict=feed_dict)
             grads = np.swapaxes(np.array(grads), 0, 1)
 
         elif isinstance(label, (int, np.integer)):
             # Compute the gradients only w.r.t. the provided label
-<<<<<<< HEAD
-            grads = self._sess.run(self._class_grads[label], feed_dict=fd)
-=======
-            if logits:
-                grads = self._sess.run(self._logit_class_grads[label], feed_dict=feed_dict)
-            else:
-                grads = self._sess.run(self._class_grads[label], feed_dict=feed_dict)
-
->>>>>>> e7e2a348
+            grads = self._sess.run(self._class_grads[label], feed_dict=feed_dict)
             grads = grads[None, ...]
             grads = np.swapaxes(np.array(grads), 0, 1)
 
         else:
             # For each sample, compute the gradients w.r.t. the indicated target class (possibly distinct)
             unique_label = list(np.unique(label))
-<<<<<<< HEAD
-            grads = self._sess.run([self._class_grads[l] for l in unique_label], feed_dict=fd)
-=======
-            if logits:
-                grads = self._sess.run([self._logit_class_grads[l] for l in unique_label], feed_dict=feed_dict)
-            else:
-                grads = self._sess.run([self._class_grads[l] for l in unique_label], feed_dict=feed_dict)
-
->>>>>>> e7e2a348
+            grads = self._sess.run([self._class_grads[l] for l in unique_label], feed_dict=feed_dict)
             grads = np.swapaxes(np.array(grads), 0, 1)
             lst = [unique_label.index(i) for i in label]
             grads = np.expand_dims(grads[np.arange(len(grads)), lst], axis=1)
@@ -330,13 +276,8 @@
             raise ValueError("Need the loss function and the labels placeholder to compute the loss gradient.")
 
         # Create feed_dict
-<<<<<<< HEAD
-        fd = {self._input_ph: x_defences, self._labels_ph: y_}
-        fd.update(self._feed_dict)
-=======
-        feed_dict = {self._input_ph: x_preprocessed, self._output_ph: y_preprocessed}
+        feed_dict = {self._input_ph: x_preprocessed, self._labels_ph: y_preprocessed}
         feed_dict.update(self._feed_dict)
->>>>>>> e7e2a348
 
         # Compute gradients
         grads = self._sess.run(self._loss_grads, feed_dict=feed_dict)
@@ -362,21 +303,9 @@
                 self._class_grads[label] = tf.gradients(self._output[:, label], self._input_ph)[0]
 
         else:
-<<<<<<< HEAD
-            for l in np.unique(label):
-                if self._class_grads[l] is None:
-                    self._class_grads[l] = tf.gradients(self._output[:, l], self._input_ph)[0]
-=======
-            if logits:
-                for unique_label in np.unique(label):
-                    if self._logit_class_grads[unique_label] is None:
-                        self._logit_class_grads[unique_label] = \
-                            tf.gradients(self._logits[:, unique_label], self._input_ph)[0]
-            else:
-                for unique_label in np.unique(label):
-                    if self._class_grads[unique_label] is None:
-                        self._class_grads[unique_label] = tf.gradients(self._probs[:, unique_label], self._input_ph)[0]
->>>>>>> e7e2a348
+            for unique_label in np.unique(label):
+                if self._class_grads[unique_label] is None:
+                    self._class_grads[unique_label] = tf.gradients(self._output[:, unique_label], self._input_ph)[0]
 
     def _get_layers(self):
         """
@@ -549,12 +478,11 @@
 
         # Remove the unpicklable entries
         del state['_sess']
-        del state['_logits']
         del state['_input_ph']
-        state['_probs'] = self._probs.name
-
-        if self._output_ph is not None:
-            state['_output_ph'] = self._output_ph.name
+        state['_output'] = self._output.name
+
+        if self._labels_ph is not None:
+            state['_labels_ph'] = self._labels_ph.name
 
         if self._loss is not None:
             state['_loss'] = self._loss.name
@@ -611,20 +539,16 @@
         # Recover session
         self._sess = sess
 
-        # Recover logits
-        logits_tensor_name = loaded.signature_def['predict'].outputs['SavedOutputLogit'].name
-        self._logits = graph.get_tensor_by_name(logits_tensor_name)
-
         # Recover input_ph
         input_tensor_name = loaded.signature_def['predict'].inputs['SavedInputPhD'].name
         self._input_ph = graph.get_tensor_by_name(input_tensor_name)
 
-        # Recover probability layer
-        self._probs = graph.get_tensor_by_name(state['_probs'])
-
-        # Recover output_ph if any
-        if state['_output_ph'] is not None:
-            self._output_ph = graph.get_tensor_by_name(state['_output_ph'])
+        # Recover output layer
+        self._output = graph.get_tensor_by_name(state['_output'])
+
+        # Recover labels' placeholder if any
+        if state['_labels_ph'] is not None:
+            self._labels_ph = graph.get_tensor_by_name(state['_labels_ph'])
 
         # Recover loss if any
         if state['_loss'] is not None:
@@ -660,11 +584,7 @@
         self.__dict__.pop('model_name', None)
 
     def __repr__(self):
-<<<<<<< HEAD
         repr_ = "%s(input_ph=%r, output=%r, labels_ph=%r, train=%r, loss=%r, learnign=%r, " \
-=======
-        repr_ = "%s(input_ph=%r, logits=%r, output_ph=%r, train=%r, loss=%r, learning=%r, " \
->>>>>>> e7e2a348
                 "sess=%r, channel_index=%r, clip_values=%r, defences=%r, preprocessing=%r)" \
                 % (self.__module__ + '.' + self.__class__.__name__,
                    self._input_ph, self._output, self._labels_ph, self._train, self._loss, self._learning, self._sess,
