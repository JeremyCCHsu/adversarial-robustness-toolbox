import config

import numpy as np
import numpy.linalg as la
import tensorflow as tf
from scipy.stats import weibull_min
from scipy.optimize import fmin as scipy_optimizer
from scipy.special import gammainc
from functools import reduce

from src.attacks.fast_gradient import FastGradientMethod
from src.defences.preprocessing import feature_squeezing


supported_methods = {
    "fgsm": {"class": FastGradientMethod, "params": {"eps_step": 0.1, "eps_max": 1., "clip_min": 0., "clip_max": 1.}},
    # "jsma": {"class": SaliencyMapMethod, "params": {"theta": 1., "gamma": 0.01, "clip_min": 0., "clip_max": 1.}}
    }


def get_crafter(method, classifier, session, params=None):
    try:
        crafter = supported_methods[method]["class"](classifier, sess=session)
    except:
        raise NotImplementedError("{} crafting method not supported.".format(method))

    if params:
        crafter.set_params(**params)
    else:
        crafter.set_params(**supported_methods[method]["params"])

    return crafter


def empirical_robustness(x, classifier, sess, method_name, method_params=None):
    """Compute the Empirical Robustness of a classifier object over the sample x for a given adversarial crafting
    method `method_name`, following https://arxiv.org/abs/1511.04599
    
    :param x: tensor of input points
    :param classifier: classifier object
    :param method_name: adversarial attack name
    :param sess: tf session
    :param method_params: params specific to the adversarial attack
    :return: a float corresponding to the average empirical robustness
    """
    crafter = get_crafter(method_name, classifier, sess, method_params)
    adv_x = crafter.generate(x, minimal=True, **method_params)

    # Predict the labels for adversarial examples
    y = classifier.predict(x, verbose=0)
    y_pred = classifier.predict(adv_x, verbose=0)

    idxs = (np.argmax(y_pred, axis=1) != np.argmax(y, axis=1))
    if np.sum(idxs) == 0.0:
        return 0

    perts_norm = la.norm((adv_x - x).reshape(x.shape[0], -1), ord=crafter.ord, axis=1)
    perts_norm = perts_norm[idxs]

    return np.mean(perts_norm / la.norm(x[idxs].reshape(np.sum(idxs), -1), ord=crafter.ord, axis=1))


def kernel_rbf(x, y, sigma=0.1):
    """Computes the RBF kernel

    :param x: a tensor object or a numpy array
    :param y: a tensor object or a numpy array
    :param sigma: standard deviation
    :return: a tensor object
    """
    norms_x = tf.reduce_sum(x ** 2, 1)[:, None]  # axis = [1] for later tf versions
    norms_y = tf.reduce_sum(y ** 2, 1)[None, :]
    dists = norms_x - 2 * tf.matmul(x, y, transpose_b=True) + norms_y
    return tf.exp(-(1.0/(2.0*sigma)*dists))


def euclidean_dist(x, y):
    """Computes the Euclidean distance between x and y

    :param x: A tensor object or a numpy array
    :param y: A tensor object or a numpy array
    :return: A tensor object
    """
    norms_x = tf.reduce_sum(x ** 2, 1)[:, None]  # axis = [1] for later tf versions
    norms_y = tf.reduce_sum(y ** 2, 1)[None, :]
    dists = norms_x - 2 * tf.matmul(x, y, transpose_b=True) + norms_y
    return dists 
<<<<<<< HEAD


def mmd(x_data, y_data, sess, sigma=0.1):
    """ Computes the maximum mean discrepancy between x and y

=======


def mmd(x_data, y_data, sess, sigma=0.1):
    """ Computes the maximum mean discrepancy between x and y

>>>>>>> e31cce6c
    :param x_data: Numpy array
    :param y_data: Numpy array
    :param sess: tf session
    :param sigma: Standard deviation
    :return: A float value corresponding to mmd(x_data, y_data)
    """
    assert x_data.shape[0] == y_data.shape[0]
    x_data = x_data.reshape(x_data.shape[0], np.prod(x_data.shape[1:]))
    y_data = y_data.reshape(y_data.shape[0], np.prod(y_data.shape[1:]))
    x = tf.placeholder(tf.float32, shape=x_data.shape)
    y = tf.placeholder(tf.float32, shape=y_data.shape)
    mmd_ = tf.reduce_sum(kernel_rbf(x, x, sigma)) - 2 * tf.reduce_sum(kernel_rbf(x, y, sigma)) \
           + tf.reduce_sum(kernel_rbf(y, y, sigma))
    
    return sess.run(mmd_, feed_dict={x: x_data, y: y_data})


def nearest_neighbour_dist(x, classifier, x_train, sess, method_name, method_params=None):
    """
    (Average) Nearest neighbour distance between the sets x and x_train
    :param x: Tensor of input points (usually, test set, clean examples)
    :param classifier: Classifier object
    :param x_train: Tensor of points (usually, training set, clean examples)
    :param sess: tf session
    :param method_name: Adversarial attack name
    :param method_params: Params specific to the adversarial attack
    :return: A float corresponding to the average distance.
    """
    # Craft the adversarial examples
    crafter = get_crafter(method_name, classifier, sess, method_params)
    adv_x = crafter.generate(x, minimal=True, **method_params)

    # Predict the labels for adversarial examples
    y = classifier.predict(x, verbose=0)
    y_pred = classifier.predict(adv_x, verbose=0)

    adv_x_ = adv_x.reshape(adv_x.shape[0], np.prod(adv_x.shape[1:]))
    x_ = x_train.reshape(x_train.shape[0], np.prod(x_train.shape[1:]))
    dists = euclidean_dist(adv_x_, x_)

    dists = np.min(sess.run(dists), 1) / la.norm(x.reshape(x.shape[0], -1), ord=2, axis=1)
    idxs = (np.argmax(y_pred, axis=1) != np.argmax(y, axis=1))
    avg_nn_dist = np.mean(dists[idxs])

    return avg_nn_dist


def loss_sensitivity(x, classifier, sess):
    """Local loss sensitivity estimated through the gradients of the loss at points in x, as defined in
    https://arxiv.org/pdf/1706.05394.pdf.

    :param x: Tensor of input points
    :param classifier: Classifier object
    :param sess: tf session
    :return: A float corresponding to the average loss sensitivity.
    """
    x_op = tf.placeholder(dtype=tf.float32, shape=list(x.shape))
    y_pred = classifier.predict(x)
    indices = np.argmax(y_pred, axis=1)
    grads = [tf.gradients(classifier.model(x_op)[:, i], x_op) for i in range(10)]
    res = sess.run(grads, feed_dict={x_op: x})
    res = np.asarray([r[0] for r in res])[indices, list(range(x.shape[0]))]
    res = la.norm(res.reshape(res.shape[0], -1), ord=2, axis=1)

    return np.mean(res)

<<<<<<< HEAD

def clever_u(x, classifier, n_b, n_s, r, sess, c_init=1):
    """
    Compute CLEVER score for un-targeted attack.
    https://arxiv.org/abs/1801.10578
    :param x: one data example
    :param classifier: K-class classifier
    :param n_b: batch size
    :param n_s: number of examples per batch
    :param r: maximum perturbation
    :param sess:
    :param c_init: initialization of Weibull distribution
    :return: CLEVER score
    """
    # Get a list of untargeted classes
    y_pred = classifier.predict(np.array([x]))
    pred_class = np.argmax(y_pred, axis=1)[0]
    num_class = np.shape(y_pred)[1]
    untarget_classes = [i for i in range(num_class) if i != pred_class]

    # Compute CLEVER score for each untargeted class
    score1_list, score2_list, score8_list = [], [], []
    for j in untarget_classes:
        s1, s2, s8 = clever_t(x, classifier, j, n_b, n_s, r, sess, c_init)
        score1_list.append(s1)
        score2_list.append(s2)
        score8_list.append(s8)

    return np.min(score1_list), np.min(score2_list), np.min(score8_list)


def clever_t(x, classifier, target_class, n_b, n_s, r, sess, c_init=1):
    """
    Compute CLEVER score for targeted attack.
    https://arxiv.org/abs/1801.10578
    :param x: one data example
    :param classifier: K-class classifier
    :param target_class:
    :param n_b: batch size
    :param n_s: number of examples per batch
    :param r: maximum perturbation
    :param sess:
    :param c_init: initialization of Weibull distribution
    :return: CLEVER score
    """
    # Check if the targeted class is different from the predicted class
    y_pred = classifier.predict(np.array([x]))
    pred_class = np.argmax(y_pred, axis=1)[0]
    if target_class == pred_class:
        raise ValueError("The targeted class is the predicted class!")

    # Define placeholders for computing g gradients
    shape = [None]
    shape.extend(x.shape)
    imgs = tf.placeholder(shape=shape, dtype=tf.float32)
    pred_class_ph = tf.placeholder(dtype=tf.int32, shape=[])
    target_class_ph = tf.placeholder(dtype=tf.int32, shape=[])

    # Define tensors for g gradients
    grad_norm_1, grad_norm_2, grad_norm_8, g_x = _build_g_gradient(
        imgs, classifier, pred_class_ph, target_class_ph)

    # Some auxiliary vars
    set1, set2, set8 = [], [], []
    dim = reduce(lambda x, y: x * y, x.shape, 1)
    shape = [n_s]
    shape.extend(x.shape)

    # Compute predicted class
    y_pred = classifier.predict(np.array([x]))
    pred_class = np.argmax(y_pred, axis=1)[0]

    # Loop over n_b batches
    for i in range(n_b):
        # Random generation of data points
        sample_xs0 = np.reshape(_random_sphere(m=n_s, n=dim, r=r), shape)
        sample_xs = sample_xs0 + np.repeat(np.array([x]), n_s, 0)
        np.clip(sample_xs, 0, 1, out=sample_xs)

        # Preprocess data if it is supported in the classifier
        if classifier.feature_squeeze:
            sample_xs = feature_squeezing(sample_xs, classifier.bit_depth)
        sample_xs = classifier._preprocess(sample_xs)

        # Compute gradients
        max_gn1, max_gn2, max_gn8 = sess.run(
            [grad_norm_1, grad_norm_2, grad_norm_8],
            feed_dict={imgs: sample_xs, pred_class_ph: pred_class,
                       target_class_ph: target_class})
        set1.append(max_gn1)
        set2.append(max_gn2)
        set8.append(max_gn8)

    # Maximum likelihood estimation for max gradient norms
    [_, loc1, _] = weibull_min.fit(-np.array(set1), c_init,
                                   optimizer=scipy_optimizer)
    [_, loc2, _] = weibull_min.fit(-np.array(set2), c_init,
                                   optimizer=scipy_optimizer)
    [_, loc8, _] = weibull_min.fit(-np.array(set8), c_init,
                                   optimizer=scipy_optimizer)

    # Compute g_x0
    x0 = np.array([x])
    if classifier.feature_squeeze:
        x0 = feature_squeezing(x0, classifier.bit_depth)
    x0 = classifier._preprocess(x0)
    g_x0 = sess.run(g_x, feed_dict={imgs: x0, pred_class_ph: pred_class,
                                    target_class_ph: target_class})

    # Compute scores
    # Note q = p / (p-1)
    s8 = np.min([-g_x0[0] / loc1, r])
    s2 = np.min([-g_x0[0] / loc2, r])
    s1 = np.min([-g_x0[0] / loc8, r])

    return s1, s2, s8


def _build_g_gradient(x, classifier, pred_class, target_class):
    """
    Build tensors of g gradient.
    :param x:
    :param classifier:
    :param pred_class:
    :param target_class:
    :return: max gradient norms
    """
    # Get predict values
    y_pred = classifier.model(x)
    pred_val = y_pred[:, pred_class]
    target_val = y_pred[:, target_class]
    g_x = pred_val - target_val

    # Get the gradient op
    grad_op = tf.gradients(g_x, x)[0]

    # Compute the gradient norm
    grad_op_rs = tf.reshape(grad_op, (tf.shape(grad_op)[0], -1))
    grad_norm_1 = tf.reduce_max(tf.norm(grad_op_rs, ord=1, axis=1))
    grad_norm_2 = tf.reduce_max(tf.norm(grad_op_rs, ord=2, axis=1))
    grad_norm_8 = tf.reduce_max(tf.norm(grad_op_rs, ord=np.inf, axis=1))

    return grad_norm_1, grad_norm_2, grad_norm_8, g_x


def _random_sphere(m, n, r):
    """
    Generate randomly m n-dimension points with radius r and 0-center.
    :param m: number of random data points
    :param n: dimension
    :param r: radius
    :return:
    """
    A = np.random.randn(m, n)
    s2 = np.sum(A**2, axis=1)
    base = gammainc(n/2, s2/2)**(1/n) * r / np.sqrt(s2)
    A = A * (np.tile(base, (n,1))).T

    return A









































=======

def clever_u(x, classifier, n_b, n_s, r, sess, c_init=1):
    """
    Compute CLEVER score for un-targeted attack.
    https://arxiv.org/abs/1801.10578
    :param x: one data example
    :param classifier: K-class classifier
    :param n_b: batch size
    :param n_s: number of examples per batch
    :param r: maximum perturbation
    :param sess:
    :param c_init: initialization of Weibull distribution
    :return: CLEVER score
    """
    # Get a list of untargeted classes
    y_pred = classifier.predict(np.array([x]))
    pred_class = np.argmax(y_pred, axis=1)[0]
    num_class = np.shape(y_pred)[1]
    untarget_classes = [i for i in range(num_class) if i != pred_class]

    # Compute CLEVER score for each untargeted class
    score1_list, score2_list, score8_list = [], [], []
    for j in untarget_classes:
        s1, s2, s8 = clever_t(x, classifier, j, n_b, n_s, r, sess, c_init)
        score1_list.append(s1)
        score2_list.append(s2)
        score8_list.append(s8)

    return np.min(score1_list), np.min(score2_list), np.min(score8_list)


def clever_t(x, classifier, target_class, n_b, n_s, r, sess, c_init=1):
    """
    Compute CLEVER score for targeted attack.
    https://arxiv.org/abs/1801.10578
    :param x: one data example
    :param classifier: K-class classifier
    :param target_class:
    :param n_b: batch size
    :param n_s: number of examples per batch
    :param r: maximum perturbation
    :param sess:
    :param c_init: initialization of Weibull distribution
    :return: CLEVER score
    """
    # Check if the targeted class is different from the predicted class
    y_pred = classifier.predict(np.array([x]))
    pred_class = np.argmax(y_pred, axis=1)[0]
    if target_class == pred_class:
        raise ValueError("The targeted class is the predicted class!")

    # Define placeholders for computing g gradients
    shape = [None]
    shape.extend(x.shape)
    imgs = tf.placeholder(shape=shape, dtype=tf.float32)
    pred_class_ph = tf.placeholder(dtype=tf.int32, shape=[])
    target_class_ph = tf.placeholder(dtype=tf.int32, shape=[])

    # Define tensors for g gradients
    grad_norm_1, grad_norm_2, grad_norm_8, g_x = _build_g_gradient(
        imgs, classifier, pred_class_ph, target_class_ph)

    # Some auxiliary vars
    set1, set2, set8 = [], [], []
    dim = reduce(lambda x, y: x * y, x.shape, 1)
    shape = [n_s]
    shape.extend(x.shape)

    # Compute predicted class
    y_pred = classifier.predict(np.array([x]))
    pred_class = np.argmax(y_pred, axis=1)[0]

    # Loop over n_b batches
    for i in range(n_b):
        # Random generation of data points
        sample_xs0 = np.reshape(_random_sphere(m=n_s, n=dim, r=r), shape)
        sample_xs = sample_xs0 + np.repeat(np.array([x]), n_s, 0)
        np.clip(sample_xs, 0, 1, out=sample_xs)

        # Preprocess data if it is supported in the classifier
        if classifier.feature_squeeze:
            sample_xs = feature_squeezing(sample_xs, classifier.bit_depth)
        sample_xs = classifier._preprocess(sample_xs)

        # Compute gradients
        max_gn1, max_gn2, max_gn8 = sess.run(
            [grad_norm_1, grad_norm_2, grad_norm_8],
            feed_dict={imgs: sample_xs, pred_class_ph: pred_class,
                       target_class_ph: target_class})
        set1.append(max_gn1)
        set2.append(max_gn2)
        set8.append(max_gn8)

    # Maximum likelihood estimation for max gradient norms
    [_, loc1, _] = weibull_min.fit(-np.array(set1), c_init,
                                   optimizer=scipy_optimizer)
    [_, loc2, _] = weibull_min.fit(-np.array(set2), c_init,
                                   optimizer=scipy_optimizer)
    [_, loc8, _] = weibull_min.fit(-np.array(set8), c_init,
                                   optimizer=scipy_optimizer)

    # Compute g_x0
    x0 = np.array([x])
    if classifier.feature_squeeze:
        x0 = feature_squeezing(x0, classifier.bit_depth)
    x0 = classifier._preprocess(x0)
    g_x0 = sess.run(g_x, feed_dict={imgs: x0, pred_class_ph: pred_class,
                                    target_class_ph: target_class})

    # Compute scores
    # Note q = p / (p-1)
    s8 = np.min([-g_x0[0] / loc1, r])
    s2 = np.min([-g_x0[0] / loc2, r])
    s1 = np.min([-g_x0[0] / loc8, r])

    return s1, s2, s8


def _build_g_gradient(x, classifier, pred_class, target_class):
    """
    Build tensors of g gradient.
    :param x:
    :param classifier:
    :param pred_class:
    :param target_class:
    :return: max gradient norms
    """
    # Get predict values
    y_pred = classifier.model(x)
    pred_val = y_pred[:, pred_class]
    target_val = y_pred[:, target_class]
    g_x = pred_val - target_val

    # Get the gradient op
    grad_op = tf.gradients(g_x, x)[0]

    # Compute the gradient norm
    grad_op_rs = tf.reshape(grad_op, (tf.shape(grad_op)[0], -1))
    grad_norm_1 = tf.reduce_max(tf.norm(grad_op_rs, ord=1, axis=1))
    grad_norm_2 = tf.reduce_max(tf.norm(grad_op_rs, ord=2, axis=1))
    grad_norm_8 = tf.reduce_max(tf.norm(grad_op_rs, ord=np.inf, axis=1))

    return grad_norm_1, grad_norm_2, grad_norm_8, g_x


def _random_sphere(m, n, r):
    """
    Generate randomly m n-dimension points with radius r and 0-center.
    :param m: number of random data points
    :param n: dimension
    :param r: radius
    :return:
    """
    A = np.random.randn(m, n)
    s2 = np.sum(A**2, axis=1)
    base = gammainc(n/2, s2/2)**(1/n) * r / np.sqrt(s2)
    A = A * (np.tile(base, (n,1))).T

    return A
>>>>>>> e31cce6c
<|MERGE_RESOLUTION|>--- conflicted
+++ resolved
@@ -9,7 +9,6 @@
 from functools import reduce
 
 from src.attacks.fast_gradient import FastGradientMethod
-from src.defences.preprocessing import feature_squeezing
 
 
 supported_methods = {
@@ -84,20 +83,12 @@
     norms_x = tf.reduce_sum(x ** 2, 1)[:, None]  # axis = [1] for later tf versions
     norms_y = tf.reduce_sum(y ** 2, 1)[None, :]
     dists = norms_x - 2 * tf.matmul(x, y, transpose_b=True) + norms_y
-    return dists 
-<<<<<<< HEAD
+    return dists
 
 
 def mmd(x_data, y_data, sess, sigma=0.1):
     """ Computes the maximum mean discrepancy between x and y
 
-=======
-
-
-def mmd(x_data, y_data, sess, sigma=0.1):
-    """ Computes the maximum mean discrepancy between x and y
-
->>>>>>> e31cce6c
     :param x_data: Numpy array
     :param y_data: Numpy array
     :param sess: tf session
@@ -164,7 +155,6 @@
 
     return np.mean(res)
 
-<<<<<<< HEAD
 
 def clever_u(x, classifier, n_b, n_s, r, sess, c_init=1):
     """
@@ -245,8 +235,8 @@
         np.clip(sample_xs, 0, 1, out=sample_xs)
 
         # Preprocess data if it is supported in the classifier
-        if classifier.feature_squeeze:
-            sample_xs = feature_squeezing(sample_xs, classifier.bit_depth)
+        if hasattr(classifier, 'feature_squeeze'):
+            sample_xs = classifier.feature_squeeze(sample_xs)
         sample_xs = classifier._preprocess(sample_xs)
 
         # Compute gradients
@@ -268,8 +258,8 @@
 
     # Compute g_x0
     x0 = np.array([x])
-    if classifier.feature_squeeze:
-        x0 = feature_squeezing(x0, classifier.bit_depth)
+    if hasattr(classifier, 'feature_squeeze'):
+        x0 = classifier.feature_squeeze(x0)
     x0 = classifier._preprocess(x0)
     g_x0 = sess.run(g_x, feed_dict={imgs: x0, pred_class_ph: pred_class,
                                     target_class_ph: target_class})
@@ -323,206 +313,4 @@
     base = gammainc(n/2, s2/2)**(1/n) * r / np.sqrt(s2)
     A = A * (np.tile(base, (n,1))).T
 
-    return A
-
-
-
-
-
-
-
-
-
-
-
-
-
-
-
-
-
-
-
-
-
-
-
-
-
-
-
-
-
-
-
-
-
-
-
-
-
-
-
-
-
-=======
-
-def clever_u(x, classifier, n_b, n_s, r, sess, c_init=1):
-    """
-    Compute CLEVER score for un-targeted attack.
-    https://arxiv.org/abs/1801.10578
-    :param x: one data example
-    :param classifier: K-class classifier
-    :param n_b: batch size
-    :param n_s: number of examples per batch
-    :param r: maximum perturbation
-    :param sess:
-    :param c_init: initialization of Weibull distribution
-    :return: CLEVER score
-    """
-    # Get a list of untargeted classes
-    y_pred = classifier.predict(np.array([x]))
-    pred_class = np.argmax(y_pred, axis=1)[0]
-    num_class = np.shape(y_pred)[1]
-    untarget_classes = [i for i in range(num_class) if i != pred_class]
-
-    # Compute CLEVER score for each untargeted class
-    score1_list, score2_list, score8_list = [], [], []
-    for j in untarget_classes:
-        s1, s2, s8 = clever_t(x, classifier, j, n_b, n_s, r, sess, c_init)
-        score1_list.append(s1)
-        score2_list.append(s2)
-        score8_list.append(s8)
-
-    return np.min(score1_list), np.min(score2_list), np.min(score8_list)
-
-
-def clever_t(x, classifier, target_class, n_b, n_s, r, sess, c_init=1):
-    """
-    Compute CLEVER score for targeted attack.
-    https://arxiv.org/abs/1801.10578
-    :param x: one data example
-    :param classifier: K-class classifier
-    :param target_class:
-    :param n_b: batch size
-    :param n_s: number of examples per batch
-    :param r: maximum perturbation
-    :param sess:
-    :param c_init: initialization of Weibull distribution
-    :return: CLEVER score
-    """
-    # Check if the targeted class is different from the predicted class
-    y_pred = classifier.predict(np.array([x]))
-    pred_class = np.argmax(y_pred, axis=1)[0]
-    if target_class == pred_class:
-        raise ValueError("The targeted class is the predicted class!")
-
-    # Define placeholders for computing g gradients
-    shape = [None]
-    shape.extend(x.shape)
-    imgs = tf.placeholder(shape=shape, dtype=tf.float32)
-    pred_class_ph = tf.placeholder(dtype=tf.int32, shape=[])
-    target_class_ph = tf.placeholder(dtype=tf.int32, shape=[])
-
-    # Define tensors for g gradients
-    grad_norm_1, grad_norm_2, grad_norm_8, g_x = _build_g_gradient(
-        imgs, classifier, pred_class_ph, target_class_ph)
-
-    # Some auxiliary vars
-    set1, set2, set8 = [], [], []
-    dim = reduce(lambda x, y: x * y, x.shape, 1)
-    shape = [n_s]
-    shape.extend(x.shape)
-
-    # Compute predicted class
-    y_pred = classifier.predict(np.array([x]))
-    pred_class = np.argmax(y_pred, axis=1)[0]
-
-    # Loop over n_b batches
-    for i in range(n_b):
-        # Random generation of data points
-        sample_xs0 = np.reshape(_random_sphere(m=n_s, n=dim, r=r), shape)
-        sample_xs = sample_xs0 + np.repeat(np.array([x]), n_s, 0)
-        np.clip(sample_xs, 0, 1, out=sample_xs)
-
-        # Preprocess data if it is supported in the classifier
-        if classifier.feature_squeeze:
-            sample_xs = feature_squeezing(sample_xs, classifier.bit_depth)
-        sample_xs = classifier._preprocess(sample_xs)
-
-        # Compute gradients
-        max_gn1, max_gn2, max_gn8 = sess.run(
-            [grad_norm_1, grad_norm_2, grad_norm_8],
-            feed_dict={imgs: sample_xs, pred_class_ph: pred_class,
-                       target_class_ph: target_class})
-        set1.append(max_gn1)
-        set2.append(max_gn2)
-        set8.append(max_gn8)
-
-    # Maximum likelihood estimation for max gradient norms
-    [_, loc1, _] = weibull_min.fit(-np.array(set1), c_init,
-                                   optimizer=scipy_optimizer)
-    [_, loc2, _] = weibull_min.fit(-np.array(set2), c_init,
-                                   optimizer=scipy_optimizer)
-    [_, loc8, _] = weibull_min.fit(-np.array(set8), c_init,
-                                   optimizer=scipy_optimizer)
-
-    # Compute g_x0
-    x0 = np.array([x])
-    if classifier.feature_squeeze:
-        x0 = feature_squeezing(x0, classifier.bit_depth)
-    x0 = classifier._preprocess(x0)
-    g_x0 = sess.run(g_x, feed_dict={imgs: x0, pred_class_ph: pred_class,
-                                    target_class_ph: target_class})
-
-    # Compute scores
-    # Note q = p / (p-1)
-    s8 = np.min([-g_x0[0] / loc1, r])
-    s2 = np.min([-g_x0[0] / loc2, r])
-    s1 = np.min([-g_x0[0] / loc8, r])
-
-    return s1, s2, s8
-
-
-def _build_g_gradient(x, classifier, pred_class, target_class):
-    """
-    Build tensors of g gradient.
-    :param x:
-    :param classifier:
-    :param pred_class:
-    :param target_class:
-    :return: max gradient norms
-    """
-    # Get predict values
-    y_pred = classifier.model(x)
-    pred_val = y_pred[:, pred_class]
-    target_val = y_pred[:, target_class]
-    g_x = pred_val - target_val
-
-    # Get the gradient op
-    grad_op = tf.gradients(g_x, x)[0]
-
-    # Compute the gradient norm
-    grad_op_rs = tf.reshape(grad_op, (tf.shape(grad_op)[0], -1))
-    grad_norm_1 = tf.reduce_max(tf.norm(grad_op_rs, ord=1, axis=1))
-    grad_norm_2 = tf.reduce_max(tf.norm(grad_op_rs, ord=2, axis=1))
-    grad_norm_8 = tf.reduce_max(tf.norm(grad_op_rs, ord=np.inf, axis=1))
-
-    return grad_norm_1, grad_norm_2, grad_norm_8, g_x
-
-
-def _random_sphere(m, n, r):
-    """
-    Generate randomly m n-dimension points with radius r and 0-center.
-    :param m: number of random data points
-    :param n: dimension
-    :param r: radius
-    :return:
-    """
-    A = np.random.randn(m, n)
-    s2 = np.sum(A**2, axis=1)
-    base = gammainc(n/2, s2/2)**(1/n) * r / np.sqrt(s2)
-    A = A * (np.tile(base, (n,1))).T
-
-    return A
->>>>>>> e31cce6c
+    return A