--- conflicted
+++ resolved
@@ -154,21 +154,17 @@
     return weights
 
 
-<<<<<<< HEAD
-def get_classifier_tf(from_logits=False):
+def get_classifier_tf(from_logits=False, load_init=True, sess=None):
     import tensorflow as tf
     if tf.__version__[0] == '2':
         # sess is not required but set to None to return 2 values for v1 and v2
         classifier, sess = get_classifier_tf_v2(from_logits=from_logits), None
     else:
-        classifier, sess = get_classifier_tf_v1(from_logits=from_logits)
+        classifier, sess = get_classifier_tf_v1(from_logits=from_logits, load_init=load_init, sess=sess)
     return classifier, sess
 
 
-def get_classifier_tf_v1(from_logits=False):
-=======
-def get_classifier_tf(from_logits=False, load_init=True, sess=None):
->>>>>>> a90427c6
+def get_classifier_tf_v1(from_logits=False, load_init=True, sess=None):
     """
     Standard TensorFlow classifier for unit testing.
 
@@ -198,13 +194,7 @@
     input_ph = tf.placeholder(tf.float32, shape=[None, 28, 28, 1])
     output_ph = tf.placeholder(tf.int32, shape=[None, 10])
 
-<<<<<<< HEAD
     # Define the TensorFlow graph
-    conv = tf.layers.conv2d(input_ph, 1, 7, activation=tf.nn.relu,
-                            kernel_initializer=_tf_weights_loader('MNIST', 'W', 'CONV2D'),
-                            bias_initializer=_tf_weights_loader('MNIST', 'B', 'CONV2D'))
-=======
-    # Define the tensorflow graph
     if load_init:
         conv = tf.layers.conv2d(input_ph, 1, 7, activation=tf.nn.relu,
                                 kernel_initializer=_tf_weights_loader('MNIST', 'W', 'CONV2D'),
@@ -212,7 +202,6 @@
     else:
         conv = tf.layers.conv2d(input_ph, 1, 7, activation=tf.nn.relu)
 
->>>>>>> a90427c6
     conv = tf.layers.max_pooling2d(conv, 4, 4)
     flattened = tf.layers.flatten(conv)
 
@@ -780,21 +769,17 @@
 
 # ------------------------------------------------------------------------------------------------ TEST MODELS FOR IRIS
 
-<<<<<<< HEAD
-def get_iris_classifier_tf():
+def get_iris_classifier_tf(load_init=True, sess=None):
     import tensorflow as tf
     if tf.__version__[0] == '2':
         # sess is not required but set to None to return 2 values for v1 and v2
         classifier, sess = get_iris_classifier_tf_v2(), None
     else:
-        classifier, sess = get_iris_classifier_tf_v1()
+        classifier, sess = get_iris_classifier_tf_v1(load_init=load_init, sess=sess)
     return classifier, sess
 
 
 def get_iris_classifier_tf_v1():
-=======
-def get_iris_classifier_tf(load_init=True, sess=None):
->>>>>>> a90427c6
     """
     Standard TensorFlow classifier for unit testing.
 
@@ -825,16 +810,7 @@
     input_ph = tf.placeholder(tf.float32, shape=[None, 4])
     output_ph = tf.placeholder(tf.int32, shape=[None, 3])
 
-<<<<<<< HEAD
     # Define the TensorFlow graph
-    dense1 = tf.layers.dense(input_ph, 10, kernel_initializer=_tf_weights_loader('IRIS', 'W', 'DENSE1'),
-                             bias_initializer=_tf_weights_loader('IRIS', 'B', 'DENSE1'))
-    dense2 = tf.layers.dense(dense1, 10, kernel_initializer=_tf_weights_loader('IRIS', 'W', 'DENSE2'),
-                             bias_initializer=_tf_weights_loader('IRIS', 'B', 'DENSE2'))
-    logits = tf.layers.dense(dense2, 3, kernel_initializer=_tf_weights_loader('IRIS', 'W', 'DENSE3'),
-                             bias_initializer=_tf_weights_loader('IRIS', 'B', 'DENSE3'))
-=======
-    # Define the tensorflow graph
     if load_init:
         dense1 = tf.layers.dense(input_ph, 10, kernel_initializer=_tf_weights_loader('IRIS', 'W', 'DENSE1'),
                                  bias_initializer=_tf_weights_loader('IRIS', 'B', 'DENSE1'))
@@ -846,7 +822,6 @@
         dense1 = tf.layers.dense(input_ph, 10)
         dense2 = tf.layers.dense(dense1, 10)
         logits = tf.layers.dense(dense2, 3)
->>>>>>> a90427c6
 
     # Train operator
     loss = tf.reduce_mean(tf.losses.softmax_cross_entropy(logits=logits, onehot_labels=output_ph))
@@ -868,7 +843,6 @@
     return tfc, sess
 
 
-<<<<<<< HEAD
 def get_iris_classifier_tf_v2():
     """
     Standard TensorFlow v2 classifier for unit testing.
@@ -933,10 +907,7 @@
     return tfc
 
 
-def get_iris_classifier_kr():
-=======
 def get_iris_classifier_kr(load_init=True):
->>>>>>> a90427c6
     """
     Standard Keras classifier for unit testing on Iris dataset. The weights and biases are identical to the TensorFlow
     model in `get_iris_classifier_tf`.
